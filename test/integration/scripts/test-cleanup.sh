--- conflicted
+++ resolved
@@ -122,11 +122,9 @@
     fi
 done
 
-<<<<<<< HEAD
 auth0 domains delete $(./test/integration/scripts/get-custom-domain-id.sh) --no-input
-=======
+
 # Reset universal login branding
 auth0 ul update --accent "#2A2E35" --background "#FF4F40" --logo "https://example.com/logo.png" --favicon "https://example.com/favicon.png" --font https://example.com/font.woff --no-input
->>>>>>> bb7f5a90
 
 rm -rf test/integration/identifiers