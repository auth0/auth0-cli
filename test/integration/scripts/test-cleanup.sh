#! /bin/bash

apps=$( auth0 apps list --json --no-input )

for app in $( echo "${apps}" | jq -r '.[] | @base64' ); do
    _jq() {
     echo "${app}" | base64 --decode | jq -r "${1}"
    }

    clientid=$(_jq '.client_id')
    name=$(_jq '.name')
		# TODO(jfatta): should remove only those 
		# created during the same test session
    if [[ $name = integration-test-app-* ]]
    then
        echo deleting "$name"
        $( auth0 apps delete "$clientid")
    fi
done

apis=$( auth0 apis list --json --no-input )

for api in $( echo "${apis}" | jq -r '.[] | @base64' ); do
    _jq() {
     echo "${api}" | base64 --decode | jq -r "${1}"
    }

    id=$(_jq '.id')
    name=$(_jq '.name')
		# TODO(jfatta): should remove only those 
		# created during the same test session
    if [[ $name = integration-test-api-* ]]
    then
        echo deleting "$name"
        $( auth0 apis delete "$id")
    fi
done

# using the search command since users have no list command
users=$( auth0 users search -q "*"  --json --no-input )

for user in $( echo "${users}" | jq -r '.[] | @base64' ); do
    _jq() {
     echo "${user}" | base64 --decode | jq -r "${1}"
    }

    userid=$(_jq '.user_id')
		# created during the same test session
    if [[ integration-* ]]
    then
        echo deleting "$userid"
        $( auth0 users delete "$userid")
    fi
done

roles=$( auth0 roles list --json --no-input )

for role in $( echo "${roles}" | jq -r '.[] | @base64' ); do
    _jq() {
     echo "${role}" | base64 --decode | jq -r "${1}"
    }

    id=$(_jq '.id')
    name=$(_jq '.name')
		# TODO(jfatta): should remove only those
		# created during the same test session
    if [[ $name = integration-test-role-* ]]
    then
        echo deleting "$name"
        $( auth0 roles delete "$id")
    fi
done

rules=$( auth0 rules list --json --no-input )

for rule in $( echo "${rules}" | jq -r '.[] | @base64' ); do
    _jq() {
     echo "${rule}" | base64 --decode | jq -r "${1}"
    }

    id=$(_jq '.id')
    name=$(_jq '.name')
		# TODO(jfatta): should remove only those
		# created during the same test session
    if [[ $name = integration-test-rule-* ]]
    then
        echo deleting "$name"
        $( auth0 rules delete "$id")
    fi
done

orgs=$( auth0 orgs list --json --no-input )

for org in $( echo "${orgs}" | jq -r '.[] | @base64' ); do
    _jq() {
     echo "${org}" | base64 --decode | jq -r "${1}"
    }

    id=$(_jq '.id')
    name=$(_jq '.name')
    if [[ $name = integration-test-org-* ]]
    then
        echo deleting "$name"
        $( auth0 orgs delete "$id")
    fi
done

<<<<<<< HEAD
rm -r test/integration/identifiers
=======
actions=$( auth0 actions list --json --no-input )

for action in $( echo "${actions}" | jq -r '.[] | @base64' ); do
    _jq() {
     echo "${action}" | base64 --decode | jq -r "${1}"
    }

    id=$(_jq '.id')
    name=$(_jq '.name')

    if [[ $name = integration-test-* ]]
    then
        echo deleting "$name"
        $( auth0 actions delete "$id")
    fi
done
>>>>>>> 054145bc
<|MERGE_RESOLUTION|>--- conflicted
+++ resolved
@@ -105,9 +105,6 @@
     fi
 done
 
-<<<<<<< HEAD
-rm -r test/integration/identifiers
-=======
 actions=$( auth0 actions list --json --no-input )
 
 for action in $( echo "${actions}" | jq -r '.[] | @base64' ); do
@@ -124,4 +121,5 @@
         $( auth0 actions delete "$id")
     fi
 done
->>>>>>> 054145bc
+
+rm -r test/integration/identifiers