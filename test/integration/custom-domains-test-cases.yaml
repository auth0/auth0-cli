config:
  inherit-env: true
  retries: 1

tests:
  001 - list domains with no results:
    command: auth0 domains list
    exit-code: 0
    stderr:
      contains:
        - No custom domains available.
        - Use 'auth0 domains create' to add one

  002 - list domains with no results (json):
    command: auth0 domains list --json
    exit-code: 0
    stdout:
      exactly: "[]"

  003 - create domain with minimal flags:
<<<<<<< HEAD
    command: auth0 domains create --domain "auth0-cli-integration-tests.com" --metadata '{"key1":"value1","key2":"value2"}' --no-input
=======
    command: auth0 domains create --domain "auth0-cli-integration-tests.com" --no-input
>>>>>>> 3c2ba31d
    exit-code: 0
    stdout:
      contains:
        - "ID                         cd_"
        - "DOMAIN                     auth0-cli-integration-tests.com"
        - "STATUS                     pending_verification"
        - "PROVISIONING TYPE          auth0_managed_certs"
        - DOMAIN METADATA             {"key1":"value1","key2":"value2"}

  004 - unsuccessfully create domain with same name:
    command: auth0 domains create --domain "auth0-cli-integration-tests.com" --no-input
    exit-code: 1
    stderr:
      contains:
        - "Failed to create custom domain \"auth0-cli-integration-tests.com\": 409 Conflict: The specified custom domain already exists"

  005 - show domain:
    command: auth0 domains show $(./test/integration/scripts/get-custom-domain-id.sh) --no-input
    exit-code: 0
    stdout:
      contains:
        - "ID                         cd_"
        - "DOMAIN                     auth0-cli-integration-tests.com"
        - "STATUS                     pending_verification"
        - "PROVISIONING TYPE          auth0_managed_certs"

  006 - update domain minimal flags:
    command: auth0 domains update $(./test/integration/scripts/get-custom-domain-id.sh) --metadata '{"key1":"value1","key2":null}' --no-input
    exit-code: 0
    stdout:
      contains:
        - "ID                         cd_"
        - "DOMAIN                     auth0-cli-integration-tests.com"
        - "STATUS                     pending_verification"
        - "PROVISIONING TYPE          auth0_managed_certs"
        - DOMAIN METADATA             {"key1":"value1"}

  007 - update domain maximal flags:
    command: auth0 domains update $(./test/integration/scripts/get-custom-domain-id.sh) --policy recommended --no-input
    exit-code: 0
    stdout:
      contains:
        - "ID                         cd_"
        - "DOMAIN                     auth0-cli-integration-tests.com"
        - "STATUS                     pending_verification"
        - "PROVISIONING TYPE          auth0_managed_certs"
        - "TLS POLICY                 recommended"

  008 - verify domain:
    command: auth0 domains update $(./test/integration/scripts/get-custom-domain-id.sh) --policy recommended --no-input
    exit-code: 0
    stdout:
      contains:
        - "ID                         cd_"
        - "DOMAIN                     auth0-cli-integration-tests.com"
        - "PROVISIONING TYPE          auth0_managed_certs"
        - "TLS POLICY                 recommended"

  009 - delete domain:
    command: auth0 domains delete $(./test/integration/scripts/get-custom-domain-id.sh) --no-input
    exit-code: 0

  010 - create domain with maximal flags:
    command: auth0 domains create --domain "auth0-cli-integration-tests.com" --verification txt --type self --policy recommended --no-input
    exit-code: 0
    stdout:
      contains:
        - "ID                         cd_"
        - "DOMAIN                     auth0-cli-integration-tests.com"
        - "STATUS                     pending_verification"
        - "PROVISIONING TYPE          self_managed_certs"
        - "VERIFICATION METHOD        TXT"
        - "TLS POLICY                 recommended"

  011 - list custom domains with results:
    command: auth0 domains list
    exit-code: 0
    stdout:
      contains:
        - "ID                   DOMAIN                           STATUS"
        - "cd_"
        - "auth0-cli-integration-tests.com"<|MERGE_RESOLUTION|>--- conflicted
+++ resolved
@@ -18,11 +18,7 @@
       exactly: "[]"
 
   003 - create domain with minimal flags:
-<<<<<<< HEAD
     command: auth0 domains create --domain "auth0-cli-integration-tests.com" --metadata '{"key1":"value1","key2":"value2"}' --no-input
-=======
-    command: auth0 domains create --domain "auth0-cli-integration-tests.com" --no-input
->>>>>>> 3c2ba31d
     exit-code: 0
     stdout:
       contains:
