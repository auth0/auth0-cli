{
<<<<<<< HEAD
  "id": "rul_Pv6PEteiCr6hBrON",
=======
  "id": "rul_LBnc1o7UxvuiEmkt",
>>>>>>> e9916590
  "name": "integration-test-rule-betterName",
  "script": "function(user, context, cb) {\n  cb(null, user, context);\n}\n",
  "order": 3,
  "enabled": false
}<|MERGE_RESOLUTION|>--- conflicted
+++ resolved
@@ -1,9 +1,5 @@
 {
-<<<<<<< HEAD
-  "id": "rul_Pv6PEteiCr6hBrON",
-=======
   "id": "rul_LBnc1o7UxvuiEmkt",
->>>>>>> e9916590
   "name": "integration-test-rule-betterName",
   "script": "function(user, context, cb) {\n  cb(null, user, context);\n}\n",
   "order": 3,
