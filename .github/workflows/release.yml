--- conflicted
+++ resolved
@@ -24,32 +24,11 @@
           go-version-file: go.mod
           check-latest: true
 
-      - name: Import GPG key
-        id: import_gpg
-        uses: crazy-max/ghaction-import-gpg@v5
-        with:
-          gpg_private_key: ${{ secrets.GPG_PRIVATE_KEY }}
-          passphrase: ${{ secrets.GPG_PASSPHRASE }}
-          git_user_signingkey: true
-          git_commit_gpgsign: true
-          git_tag_gpgsign: true
-
       - name: Run GoReleaser
-<<<<<<< HEAD
-        uses: goreleaser/goreleaser-action@v4
-        with:
-          version: latest
-          args: release --rm-dist
-        env:
-          GITHUB_TOKEN: ${{ secrets.GITHUB_TOKEN }}
-          GPG_KEY_ID: ${{ steps.import_gpg.outputs.keyid }}
-=======
         uses: goreleaser/goreleaser-action@90a3faa9d0182683851fbfa97ca1a2cb983bfca3 # pin@6.2.1
         with:
           version: "2.7.0"
           args: release --clean
         env:
           GITHUB_TOKEN: ${{ secrets.GORELEASER_GITHUB_TOKEN }}
-          GPG_FINGERPRINT: ${{ secrets.GPG_FINGERPRINT }}
-          SENTRY_DSN: ${{ secrets.SENTRY_DSN }}
->>>>>>> 0a0782e4
+          SENTRY_DSN: ${{ secrets.SENTRY_DSN }}