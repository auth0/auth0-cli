--- conflicted
+++ resolved
@@ -18,11 +18,7 @@
 
 ```
   auth0 acul init <app_name>
-<<<<<<< HEAD
   auth0 acul init acul_app
-=======
-auth0 acul init my_acul_app
->>>>>>> 4bf2f31c
 ```
 
 
@@ -41,11 +37,6 @@
 ## Related Commands
 
 - [auth0 acul config](auth0_acul_config.md) - Configure Advanced Customizations for Universal Login screens.
-<<<<<<< HEAD
-- [auth0 acul init](auth0_acul_init.md) - Generate a new project from a template
-- [auth0 acul init1](auth0_acul_init1.md) - Generate a new project from a template
+- [auth0 acul init](auth0_acul_init.md) - Generate a new ACUL project from a template
 - [auth0 acul screen](auth0_acul_screen.md) - Manage individual screens for Advanced Customizations for Universal Login.
-=======
-- [auth0 acul init](auth0_acul_init.md) - Generate a new ACUL project from a template
->>>>>>> 4bf2f31c
 
