--- conflicted
+++ resolved
@@ -7,11 +7,7 @@
 
 ### Synopsis
 
-<<<<<<< HEAD
-Authenticates the Auth0 CLI either as a user using personal credentials or as a machine using client credentials (client ID/secret).
-=======
 Authenticates the Auth0 CLI either as a user using personal credentials or as a machine using client credentials.
->>>>>>> 3e367a5b
 
 ```
 auth0 login [flags]
@@ -20,29 +16,16 @@
 ### Examples
 
 ```
-<<<<<<< HEAD
-
-		auth0 login
-		auth0 login --domain <tenant-domain> --client-id <client-id> --client-secret <client-secret>
-		
-=======
 auth0 login
 auth0 login --domain <tenant-domain> --client-id <client-id> --client-secret <client-secret>
->>>>>>> 3e367a5b
 ```
 
 ### Options
 
 ```
-<<<<<<< HEAD
-  -i, --client-id string       Client ID of the application.
-  -s, --client-secret string   Client Secret of the application.
-      --domain string          Specifies tenant domain when authenticating via client credentials (client ID, client secret)
-=======
       --client-id string       Client ID of the application when authenticating via client credentials.
       --client-secret string   Client secret of the application when authenticating via client credentials.
       --domain string          Tenant domain of the application when authenticating via client credentials.
->>>>>>> 3e367a5b
   -h, --help                   help for login
 ```
 
