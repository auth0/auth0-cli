---
layout: default
parent: auth0 users blocks
has_toc: false
---
# auth0 users blocks unblock

Remove brute-force protection blocks for a given user by user ID, username, phone number or email.

## Usage
```
auth0 users blocks unblock [flags]
```

## Examples

```
<<<<<<< HEAD
  auth0 users blocks unblock <user-id|username|email|phone-number>
  auth0 users blocks unblock "auth0|61b5b6e90783fa19f7c57dad
  auth0 users blocks unblock "frederik@travel0.com"
		
=======
  auth0 users blocks unblock
  auth0 users blocks unblock <user-id>
  auth0 users blocks unblock <user-id> <user-id2> <user-idn>
>>>>>>> dba337f8
```




## Inherited Flags

```
      --debug           Enable debug mode.
      --no-color        Disable colors.
      --no-input        Disable interactivity.
      --tenant string   Specific tenant to use.
```


## Related Commands

- [auth0 users blocks list](auth0_users_blocks_list.md) - List brute-force protection blocks for a given user
- [auth0 users blocks unblock](auth0_users_blocks_unblock.md) - Remove brute-force protection blocks for a given user

<|MERGE_RESOLUTION|>--- conflicted
+++ resolved
@@ -5,7 +5,7 @@
 ---
 # auth0 users blocks unblock
 
-Remove brute-force protection blocks for a given user by user ID, username, phone number or email.
+Remove brute-force protection blocks for users by user ID, username, phone number or email.
 
 ## Usage
 ```
@@ -15,16 +15,10 @@
 ## Examples
 
 ```
-<<<<<<< HEAD
-  auth0 users blocks unblock <user-id|username|email|phone-number>
+  auth0 users blocks unblock <user-id1|username1|email1|phone-number1> <user-id2|username2|email2|phone-number2>
   auth0 users blocks unblock "auth0|61b5b6e90783fa19f7c57dad
-  auth0 users blocks unblock "frederik@travel0.com"
+  auth0 users blocks unblock "frederik@travel0.com" "poovam@travel0.com"
 		
-=======
-  auth0 users blocks unblock
-  auth0 users blocks unblock <user-id>
-  auth0 users blocks unblock <user-id> <user-id2> <user-idn>
->>>>>>> dba337f8
 ```
 
 
@@ -43,5 +37,5 @@
 ## Related Commands
 
 - [auth0 users blocks list](auth0_users_blocks_list.md) - List brute-force protection blocks for a given user
-- [auth0 users blocks unblock](auth0_users_blocks_unblock.md) - Remove brute-force protection blocks for a given user
+- [auth0 users blocks unblock](auth0_users_blocks_unblock.md) - Remove brute-force protection blocks for users
 
