package cli

import (
	"encoding/json"
	"fmt"

	"github.com/auth0/go-auth0/management"
	"github.com/spf13/cobra"

	"github.com/auth0/auth0-cli/internal/ansi"
	"github.com/auth0/auth0-cli/internal/auth0"
)

var (
	splunkDomain = Flag{
		Name:       "Splunk Domain",
		LongForm:   "domain",
		ShortForm:  "d",
		Help:       "The domain name of the splunk instance.",
		IsRequired: true,
	}
	splunkToken = Flag{
		Name:       "Splunk Token",
		LongForm:   "token",
		ShortForm:  "t",
		Help:       "Splunk event collector token.",
		IsRequired: true,
	}
	splunkPort = Flag{
		Name:      "Splunk Port",
		LongForm:  "port",
		ShortForm: "p",
		Help:      "The port of the HTTP event collector.",
	}
	splunkVerifyTLS = Flag{
		Name:      "Splunk Verify TLS",
		LongForm:  "secure",
		ShortForm: "s",
		Help:      "This should be set to 'false' when using self-signed certificates.",
	}
)

func createLogStreamsSplunkCmd(cli *cli) *cobra.Command {
	var inputs struct {
		name            string
		splunkDomain    string
		splunkToken     string
		splunkPort      string
		splunkVerifyTLS bool
		piiConfig       string
		filters         string
	}

	cmd := &cobra.Command{
		Use:   "splunk",
		Args:  cobra.NoArgs,
		Short: "Create a new Splunk log stream",
		Long: "Monitor real-time logs and display log analytics.\n\n" +
			"To create interactively, use `auth0 logs streams create splunk` with no arguments.\n\n" +
			"To create non-interactively, supply the log stream name and other information through the flags.",
		Example: `  auth0 log streams create splunk
  auth0 log streams create splunk --name <name>
  auth0 log streams create splunk --name <name> --domain <domain>
  auth0 log streams create splunk --name <name> --domain <domain> --token <token>
  auth0 log streams create splunk --name <name> --domain <domain> --token <token> --port <port>
  auth0 log streams create splunk --name <name> --domain <domain> --token <token> --port <port> --filters '[{"type":"category","name":"auth.login.fail"},{"type":"category","name":"auth.signup.fail"}]'
  auth0 log streams create splunk --name <name> --domain <domain> --token <token> --port <port> --pii-config '{"log_fields": ["first_name", "last_name"], "method": "hash", "algorithm": "xxhash"}'
  auth0 log streams create splunk --name <name> --domain <domain> --token <token> --port <port> --secure=false
  auth0 log streams create splunk -n <name> -d <domain> -t <token> -p <port> -s
  auth0 log streams create splunk -n mylogstream -d "demo.splunk.com" -t "12a34ab5-c6d7-8901-23ef-456b7c89d0c1" -p "8088" -s false --json
  auth0 log streams create splunk -n mylogstream -d "demo.splunk.com" -t "12a34ab5-c6d7-8901-23ef-456b7c89d0c1" -p "8088" -s false --json-compact`,
		RunE: func(cmd *cobra.Command, args []string) error {
			if err := logStreamName.Ask(cmd, &inputs.name, nil); err != nil {
				return err
			}

			if err := splunkDomain.Ask(cmd, &inputs.splunkDomain, nil); err != nil {
				return err
			}

			if err := splunkToken.Ask(cmd, &inputs.splunkToken, nil); err != nil {
				return err
			}

			if err := splunkPort.Ask(cmd, &inputs.splunkPort, nil); err != nil {
				return err
			}

			if err := splunkVerifyTLS.AskBool(cmd, &inputs.splunkVerifyTLS, nil); err != nil {
				return err
			}

			var piiConfig *management.LogStreamPiiConfig
			if err := logStreamPIIConfig.Ask(cmd, &inputs.piiConfig, auth0.String("{}")); err != nil {
				return err
			}

			if inputs.piiConfig != "{}" {
				if err := json.Unmarshal([]byte(inputs.piiConfig), &piiConfig); err != nil {
					return fmt.Errorf("provider: %s credentials invalid JSON: %w", inputs.piiConfig, err)
				}
			}

			var filters *[]map[string]string
			if err := logStreamFilters.Ask(cmd, &filters, auth0.String("[]")); err != nil {
				return err
			}

			if inputs.filters != "[]" {
				if err := json.Unmarshal([]byte(inputs.filters), &filters); err != nil {
					return fmt.Errorf("provider: %s filters invalid JSON: %w", inputs.filters, err)
				}
			}

			newLogStream := &management.LogStream{
				Name:      &inputs.name,
				Type:      auth0.String(string(logStreamTypeSplunk)),
				PIIConfig: piiConfig,
				Filters:   filters,
			}
			sink := &management.LogStreamSinkSplunk{
				Domain: &inputs.splunkDomain,
				Token:  &inputs.splunkToken,
				Secure: &inputs.splunkVerifyTLS,
			}
			if inputs.splunkPort != "" {
				sink.Port = &inputs.splunkPort
			}
			newLogStream.Sink = sink

			if err := ansi.Waiting(func() error {
				return cli.api.LogStream.Create(cmd.Context(), newLogStream)
			}); err != nil {
				return fmt.Errorf("failed to create log stream: %w", err)
			}

			return cli.renderer.LogStreamCreate(newLogStream)
		},
	}

	cmd.Flags().BoolVar(&cli.json, "json", false, "Output in json format.")
<<<<<<< HEAD
	logStreamName.RegisterString(cmd, &inputs.name, "")
	logStreamFilters.RegisterString(cmd, &inputs.filters, "[]")
	logStreamPIIConfig.RegisterString(cmd, &inputs.piiConfig, "{}")
	splunkDomain.RegisterString(cmd, &inputs.splunkDomain, "")
	splunkToken.RegisterString(cmd, &inputs.splunkToken, "")
	splunkPort.RegisterString(cmd, &inputs.splunkPort, "")
	splunkVerifyTLS.RegisterBool(cmd, &inputs.splunkVerifyTLS, false)
=======
	cmd.Flags().BoolVar(&cli.jsonCompact, "json-compact", false, "Output in compact json format.")
	logStreamName.RegisterString(cmd, &inputs.Name, "")
	splunkDomain.RegisterString(cmd, &inputs.SplunkDomain, "")
	splunkToken.RegisterString(cmd, &inputs.SplunkToken, "")
	splunkPort.RegisterString(cmd, &inputs.SplunkPort, "")
	splunkVerifyTLS.RegisterBool(cmd, &inputs.SplunkVerifyTLS, false)
>>>>>>> 2abd4cc7

	return cmd
}

func updateLogStreamsSplunkCmd(cli *cli) *cobra.Command {
	var inputs struct {
		id              string
		name            string
		splunkDomain    string
		splunkToken     string
		splunkPort      string
		splunkVerifyTLS bool
		piiConfig       string
		filters         string
	}

	cmd := &cobra.Command{
		Use:   "splunk",
		Args:  cobra.MaximumNArgs(1),
		Short: "Update an existing Splunk log stream",
		Long: "Monitor real-time logs and display log analytics.\n\n" +
			"To update interactively, use `auth0 logs streams create splunk` with no arguments.\n\n" +
			"To update non-interactively, supply the log stream name and other information through the flags.",
		Example: `  auth0 log streams update splunk
  auth0 log streams update splunk <log-stream-id> --name <name>
  auth0 log streams update splunk <log-stream-id> --name <name> --domain <domain>
  auth0 log streams update splunk <log-stream-id> --name <name> --domain <domain> --token <token>
  auth0 log streams update splunk <log-stream-id> --name <name> --domain <domain> --token <token> --pii-config '{"log_fields": ["first_name", "last_name"], "method": "mask", "algorithm": "xxhash"}'
  auth0 log streams update splunk <log-stream-id> --name <name> --domain <domain> --token <token> --filters '[{"type":"category","name":"user.fail"},{"type":"category","name":"scim.event"}]'
  auth0 log streams update splunk <log-stream-id> --name <name> --domain <domain> --token <token> --port <port>
  auth0 log streams update splunk <log-stream-id> --name <name> --domain <domain> --token <token> --port <port> --secure=false
<<<<<<< HEAD
  auth0 log streams update splunk <log-stream-id> -n <name> -d <domain> -t <token> -p <port> -s -c null
  auth0 log streams update splunk <log-stream-id> -n mylogstream -d "demo.splunk.com" -t "12a34ab5-c6d7-8901-23ef-456b7c89d0c1" -p "8088" -s=false --json`,
=======
  auth0 log streams update splunk <log-stream-id> -n <name> -d <domain> -t <token> -p <port> -s
  auth0 log streams update splunk <log-stream-id> -n mylogstream -d "demo.splunk.com" -t "12a34ab5-c6d7-8901-23ef-456b7c89d0c1" -p "8088" -s=false --json
  auth0 log streams update splunk <log-stream-id> -n mylogstream -d "demo.splunk.com" -t "12a34ab5-c6d7-8901-23ef-456b7c89d0c1" -p "8088" -s=false --json-compact`,
>>>>>>> 2abd4cc7
		RunE: func(cmd *cobra.Command, args []string) error {
			if len(args) == 0 {
				err := logStreamID.Pick(cmd, &inputs.id, cli.logStreamPickerOptionsByType(logStreamTypeSplunk))
				if err != nil {
					return err
				}
			} else {
				inputs.id = args[0]
			}

			var oldLogStream *management.LogStream
			if err := ansi.Waiting(func() (err error) {
				oldLogStream, err = cli.api.LogStream.Read(cmd.Context(), inputs.id)
				return err
			}); err != nil {
				return fmt.Errorf("failed to read log stream with ID %q: %w", inputs.id, err)
			}

			if oldLogStream.GetType() != string(logStreamTypeSplunk) {
				return errInvalidLogStreamType(inputs.id, oldLogStream.GetType(), string(logStreamTypeSplunk))
			}

			if err := logStreamName.AskU(cmd, &inputs.name, oldLogStream.Name); err != nil {
				return err
			}

			existingConfig, _ := json.Marshal(oldLogStream.GetPIIConfig())
			if err := logStreamPIIConfig.AskU(cmd, &inputs.piiConfig, auth0.String(string(existingConfig))); err != nil {
				return err
			}

			existingFilters, _ := json.Marshal(oldLogStream.GetFilters())
			if err := logStreamFilters.AskU(cmd, &inputs.filters, auth0.String(string(existingFilters))); err != nil {
				return err
			}

			splunkSink := oldLogStream.Sink.(*management.LogStreamSinkSplunk)

			if err := splunkDomain.AskU(cmd, &inputs.splunkDomain, splunkSink.Domain); err != nil {
				return err
			}
			if err := splunkToken.AskU(cmd, &inputs.splunkToken, splunkSink.Token); err != nil {
				return err
			}
			if err := splunkPort.AskU(cmd, &inputs.splunkPort, splunkSink.Port); err != nil {
				return err
			}
			if err := splunkVerifyTLS.AskBoolU(cmd, &inputs.splunkVerifyTLS, splunkSink.Secure); err != nil {
				return err
			}

			updatedLogStream := &management.LogStream{
				PIIConfig: oldLogStream.GetPIIConfig(),
			}
			if inputs.name != "" {
				updatedLogStream.Name = &inputs.name
			}
			if inputs.splunkDomain != "" {
				splunkSink.Domain = &inputs.splunkDomain
			}
			if inputs.splunkToken != "" {
				splunkSink.Token = &inputs.splunkToken
			}
			if inputs.splunkPort != "" {
				splunkSink.Port = &inputs.splunkPort
			}
			splunkSink.Secure = &inputs.splunkVerifyTLS
			updatedLogStream.Sink = splunkSink

			if inputs.piiConfig != "{}" {
				var piiConfig *management.LogStreamPiiConfig
				if err := json.Unmarshal([]byte(inputs.piiConfig), &piiConfig); err != nil {
					return fmt.Errorf("provider: %s credentials invalid JSON: %w", inputs.piiConfig, err)
				}
				updatedLogStream.PIIConfig = piiConfig
			}

			if inputs.filters != "[]" {
				var filters *[]map[string]string
				if err := json.Unmarshal([]byte(inputs.filters), &filters); err != nil {
					return fmt.Errorf("provider: %s filters invalid JSON: %w", inputs.filters, err)
				}
				updatedLogStream.Filters = filters
			}

			if err := ansi.Waiting(func() error {
				return cli.api.LogStream.Update(cmd.Context(), oldLogStream.GetID(), updatedLogStream)
			}); err != nil {
				return fmt.Errorf("failed to update log stream with ID %q: %w", oldLogStream.GetID(), err)
			}

			return cli.renderer.LogStreamUpdate(updatedLogStream)
		},
	}

	cmd.Flags().BoolVar(&cli.json, "json", false, "Output in json format.")
<<<<<<< HEAD
	logStreamName.RegisterStringU(cmd, &inputs.name, "")
	logStreamPIIConfig.RegisterStringU(cmd, &inputs.piiConfig, "{}")
	logStreamFilters.RegisterStringU(cmd, &inputs.filters, "[]")
	splunkDomain.RegisterStringU(cmd, &inputs.splunkDomain, "")
	splunkToken.RegisterStringU(cmd, &inputs.splunkToken, "")
	splunkPort.RegisterStringU(cmd, &inputs.splunkPort, "")
	splunkVerifyTLS.RegisterBoolU(cmd, &inputs.splunkVerifyTLS, false)
=======
	cmd.Flags().BoolVar(&cli.jsonCompact, "json-compact", false, "Output in compact json format.")
	logStreamName.RegisterStringU(cmd, &inputs.Name, "")
	splunkDomain.RegisterStringU(cmd, &inputs.SplunkDomain, "")
	splunkToken.RegisterStringU(cmd, &inputs.SplunkToken, "")
	splunkPort.RegisterStringU(cmd, &inputs.SplunkPort, "")
	splunkVerifyTLS.RegisterBoolU(cmd, &inputs.SplunkVerifyTLS, false)
>>>>>>> 2abd4cc7

	return cmd
}<|MERGE_RESOLUTION|>--- conflicted
+++ resolved
@@ -139,7 +139,7 @@
 	}
 
 	cmd.Flags().BoolVar(&cli.json, "json", false, "Output in json format.")
-<<<<<<< HEAD
+	cmd.Flags().BoolVar(&cli.jsonCompact, "json-compact", false, "Output in compact json format.")
 	logStreamName.RegisterString(cmd, &inputs.name, "")
 	logStreamFilters.RegisterString(cmd, &inputs.filters, "[]")
 	logStreamPIIConfig.RegisterString(cmd, &inputs.piiConfig, "{}")
@@ -147,14 +147,6 @@
 	splunkToken.RegisterString(cmd, &inputs.splunkToken, "")
 	splunkPort.RegisterString(cmd, &inputs.splunkPort, "")
 	splunkVerifyTLS.RegisterBool(cmd, &inputs.splunkVerifyTLS, false)
-=======
-	cmd.Flags().BoolVar(&cli.jsonCompact, "json-compact", false, "Output in compact json format.")
-	logStreamName.RegisterString(cmd, &inputs.Name, "")
-	splunkDomain.RegisterString(cmd, &inputs.SplunkDomain, "")
-	splunkToken.RegisterString(cmd, &inputs.SplunkToken, "")
-	splunkPort.RegisterString(cmd, &inputs.SplunkPort, "")
-	splunkVerifyTLS.RegisterBool(cmd, &inputs.SplunkVerifyTLS, false)
->>>>>>> 2abd4cc7
 
 	return cmd
 }
@@ -186,14 +178,9 @@
   auth0 log streams update splunk <log-stream-id> --name <name> --domain <domain> --token <token> --filters '[{"type":"category","name":"user.fail"},{"type":"category","name":"scim.event"}]'
   auth0 log streams update splunk <log-stream-id> --name <name> --domain <domain> --token <token> --port <port>
   auth0 log streams update splunk <log-stream-id> --name <name> --domain <domain> --token <token> --port <port> --secure=false
-<<<<<<< HEAD
   auth0 log streams update splunk <log-stream-id> -n <name> -d <domain> -t <token> -p <port> -s -c null
-  auth0 log streams update splunk <log-stream-id> -n mylogstream -d "demo.splunk.com" -t "12a34ab5-c6d7-8901-23ef-456b7c89d0c1" -p "8088" -s=false --json`,
-=======
-  auth0 log streams update splunk <log-stream-id> -n <name> -d <domain> -t <token> -p <port> -s
   auth0 log streams update splunk <log-stream-id> -n mylogstream -d "demo.splunk.com" -t "12a34ab5-c6d7-8901-23ef-456b7c89d0c1" -p "8088" -s=false --json
   auth0 log streams update splunk <log-stream-id> -n mylogstream -d "demo.splunk.com" -t "12a34ab5-c6d7-8901-23ef-456b7c89d0c1" -p "8088" -s=false --json-compact`,
->>>>>>> 2abd4cc7
 		RunE: func(cmd *cobra.Command, args []string) error {
 			if len(args) == 0 {
 				err := logStreamID.Pick(cmd, &inputs.id, cli.logStreamPickerOptionsByType(logStreamTypeSplunk))
@@ -290,7 +277,7 @@
 	}
 
 	cmd.Flags().BoolVar(&cli.json, "json", false, "Output in json format.")
-<<<<<<< HEAD
+	cmd.Flags().BoolVar(&cli.jsonCompact, "json-compact", false, "Output in compact json format.")
 	logStreamName.RegisterStringU(cmd, &inputs.name, "")
 	logStreamPIIConfig.RegisterStringU(cmd, &inputs.piiConfig, "{}")
 	logStreamFilters.RegisterStringU(cmd, &inputs.filters, "[]")
@@ -298,14 +285,6 @@
 	splunkToken.RegisterStringU(cmd, &inputs.splunkToken, "")
 	splunkPort.RegisterStringU(cmd, &inputs.splunkPort, "")
 	splunkVerifyTLS.RegisterBoolU(cmd, &inputs.splunkVerifyTLS, false)
-=======
-	cmd.Flags().BoolVar(&cli.jsonCompact, "json-compact", false, "Output in compact json format.")
-	logStreamName.RegisterStringU(cmd, &inputs.Name, "")
-	splunkDomain.RegisterStringU(cmd, &inputs.SplunkDomain, "")
-	splunkToken.RegisterStringU(cmd, &inputs.SplunkToken, "")
-	splunkPort.RegisterStringU(cmd, &inputs.SplunkPort, "")
-	splunkVerifyTLS.RegisterBoolU(cmd, &inputs.SplunkVerifyTLS, false)
->>>>>>> 2abd4cc7
 
 	return cmd
 }