--- conflicted
+++ resolved
@@ -166,7 +166,40 @@
 	return cmd
 }
 
-<<<<<<< HEAD
+func deleteRulesCmd(cli *cli) *cobra.Command {
+	var flags struct {
+		id string
+	}
+
+	cmd := &cobra.Command{
+		Use:   "delete",
+		Short: "Delete a rule",
+		Long: `Delete a rule:
+
+	auth0 rules delete --id "12345"`,
+		RunE: func(cmd *cobra.Command, args []string) error {
+			r := &management.Rule{ID: &flags.id}
+
+			// TODO: Should add validation of rule
+			// TODO: Would be nice to prompt user confirmation before proceeding with delete
+
+			err := ansi.Spinner("Deleting rule", func() error {
+				return cli.api.Client.Rule.Delete(*r.ID)
+			})
+
+			if err != nil {
+				return err
+			}
+
+			return nil
+		},
+	}
+
+	cmd.Flags().StringVar(&flags.id, "id", "", "ID of the rule to delete (required)")
+
+	return cmd
+}
+
 // @TODO move to rules package
 func getRules(cli *cli) (list *management.RuleList, err error) {
 	return cli.api.Client.Rule.List()
@@ -187,38 +220,4 @@
 
 func disableRule(rule *management.Rule, cli *cli) error {
 	return cli.api.Client.Rule.Update(rule.GetID(), &management.Rule{Enabled: auth0.Bool(false)})
-=======
-func deleteRulesCmd(cli *cli) *cobra.Command {
-	var flags struct {
-		id string
-	}
-
-	cmd := &cobra.Command{
-		Use:   "delete",
-		Short: "Delete a rule",
-		Long: `Delete a rule:
-
-	auth0 rules delete --id "12345"`,
-		RunE: func(cmd *cobra.Command, args []string) error {
-			r := &management.Rule{ID: &flags.id}
-
-			// TODO: Should add validation of rule
-			// TODO: Would be nice to prompt user confirmation before proceeding with delete
-
-			err := ansi.Spinner("Deleting rule", func() error {
-				return cli.api.Client.Rule.Delete(*r.ID)
-			})
-
-			if err != nil {
-				return err
-			}
-
-			return nil
-		},
-	}
-
-	cmd.Flags().StringVar(&flags.id, "id", "", "ID of the rule to delete (required)")
-
-	return cmd
->>>>>>> d3c341ca
 }