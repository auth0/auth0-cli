package cli

import (
	"encoding/json"
	"errors"
	"fmt"

	"github.com/auth0/go-auth0/management"
	"github.com/spf13/cobra"
	"golang.org/x/net/context"

	"github.com/auth0/auth0-cli/internal/ansi"
	"github.com/auth0/auth0-cli/internal/auth0"
	"github.com/auth0/auth0-cli/internal/iostream"
	"github.com/auth0/auth0-cli/internal/prompt"
)

var (
	ruleID = Argument{
		Name: "Rule ID",
		Help: "Id of the rule.",
	}

	ruleName = Flag{
		Name:       "Name",
		LongForm:   "name",
		ShortForm:  "n",
		Help:       "Name of the rule.",
		IsRequired: true,
	}

	ruleTemplate = Flag{
		Name:      "Template",
		LongForm:  "template",
		ShortForm: "t",
		Help:      "Template to use for the rule.",
	}

	ruleEnabled = Flag{
		Name:         "Enabled",
		LongForm:     "enabled",
		ShortForm:    "e",
		Help:         "Enable (or disable) a rule.",
		AlwaysPrompt: true,
	}

	ruleScript = Flag{
		Name:       "Script",
		LongForm:   "script",
		ShortForm:  "s",
		Help:       "Script contents for the rule.",
		IsRequired: true,
	}

	ruleTemplateOptions = pickerOptions{
		{"Empty rule", ruleTemplateEmptyRule},
		{"Add email to access token", ruleTemplateAddEmailToAccessToken},
		{"Check last password reset", ruleTemplateCheckLastPasswordReset},
		{"Simple domain allow list", ruleTemplateSimpleDomainAllowList},
		{"IP address allow list", ruleTemplateIPAddressAllowList},
		{"IP address deny list", ruleTemplateIPAddressDenyList},
	}
)

var rulesDeprecationText = "Rules are deprecated and will be removed in the near future. Users should migrate all rules to actions. See https://auth0.com/docs/customize/actions/migrate/migrate-from-rules-to-actions for more details.\n\n"
var rulesDeprecationLogText = ansi.Red(ansi.Bold("DEPRECATED! ")) + ansi.Red(rulesDeprecationText)
var rulesDeprecationDocumentationText = "*DEPRECATED!* " + rulesDeprecationText

func rulesCmd(cli *cli) *cobra.Command {
	cmd := &cobra.Command{
		Use:   "rules",
		Short: "Manage resources for rules",
		Long: rulesDeprecationDocumentationText + "Rules can be used in a variety of situations as part of the authentication pipeline where " +
			"protocol-specific artifacts are generated.",
	}

	cmd.SetUsageTemplate(resourceUsageTemplate())
	cmd.AddCommand(listRulesCmd(cli))
	cmd.AddCommand(createRuleCmd(cli))
	cmd.AddCommand(showRuleCmd(cli))
	cmd.AddCommand(updateRuleCmd(cli))
	cmd.AddCommand(deleteRuleCmd(cli))
	cmd.AddCommand(enableRuleCmd(cli))
	cmd.AddCommand(disableRuleCmd(cli))

	return cmd
}

func listRulesCmd(cli *cli) *cobra.Command {
	cmd := &cobra.Command{
		Use:     "list",
		Aliases: []string{"ls"},
		Args:    cobra.NoArgs,
		Short:   "List your rules",
		Long:    rulesDeprecationDocumentationText + "List your existing rules. To create one, run: `auth0 rules create`.",
		Example: `  auth0 rules list
  auth0 rules ls
  auth0 rules ls --json`,
		RunE: func(cmd *cobra.Command, args []string) error {
			var rules []*management.Rule

			err := ansi.Waiting(func() error {
				ruleList, err := cli.api.Rule.List(cmd.Context())
				if err != nil {
					return err
				}

				rules = ruleList.Rules

				return nil
			})
			if err != nil {
				return fmt.Errorf("failed to list rules: %w", err)
			}

			cli.renderer.Warnf(rulesDeprecationLogText)
			cli.renderer.RulesList(rules)

			return nil
		},
	}

	cmd.Flags().BoolVar(&cli.json, "json", false, "Output in json format.")

	return cmd
}

func createRuleCmd(cli *cli) *cobra.Command {
	var inputs struct {
		Name     string
		Template string
		Script   string
		Enabled  bool
	}

	cmd := &cobra.Command{
		Use:   "create",
		Args:  cobra.NoArgs,
		Short: "Create a new rule",
		Long: rulesDeprecationDocumentationText + "Create a new rule.\n\n" +
			"To create interactively, use `auth0 rules create` with no arguments.\n\n" +
			"To create non-interactively, supply the name, template and other information through the flags.",
		Example: `  auth0 rules create
  auth0 rules create --enabled=true
  auth0 rules create --enabled=true --name "My Rule" 
  auth0 rules create --enabled=false --name "My Rule" --template "Empty rule"
  auth0 rules create --enabled=true --name "My Rule" --template "Empty rule" --script "$(cat path/to/script.js)"
  auth0 rules create -e=true -n "My Rule" -t "Empty rule" -s "$(cat path/to/script.js)" --json
  echo "{\"name\":\"piping-name\",\"script\":\"console.log('test')\"}" | auth0 rules create`,
		RunE: func(cmd *cobra.Command, args []string) error {
			rule := &management.Rule{}
			pipedInput := iostream.PipedInput()

			if len(pipedInput) > 0 {
				err := json.Unmarshal(pipedInput, rule)
				if err != nil {
					return fmt.Errorf("failed to unmarshal JSON input: %w", err)
				}
			} else {
				if err := ruleName.Ask(cmd, &inputs.Name, nil); err != nil {
					return err
				}

				if err := ruleTemplate.Select(cmd, &inputs.Template, ruleTemplateOptions.labels(), nil); err != nil {
					return err
				}

				err := ruleScript.OpenEditor(
					cmd,
					&inputs.Script,
					ruleTemplateOptions.getValue(inputs.Template),
					inputs.Name+".*.js",
					cli.ruleEditorHint,
				)
				if err != nil {
					return fmt.Errorf("failed to capture input from the editor: %w", err)
				}

				rule = &management.Rule{
					Name:    &inputs.Name,
					Script:  auth0.String(inputs.Script),
					Enabled: &inputs.Enabled,
				}
			}

			if err := ansi.Waiting(func() error {
				return cli.api.Rule.Create(cmd.Context(), rule)
			}); err != nil {
				return fmt.Errorf("failed to create rule: %w", err)
			}

			cli.renderer.Warnf(rulesDeprecationLogText)
			cli.renderer.RuleCreate(rule)

			return nil
		},
	}

	cmd.Flags().BoolVar(&cli.json, "json", false, "Output in json format.")
	ruleName.RegisterString(cmd, &inputs.Name, "")
	ruleTemplate.RegisterString(cmd, &inputs.Template, "")
	ruleEnabled.RegisterBool(cmd, &inputs.Enabled, true)
	ruleScript.RegisterString(cmd, &inputs.Script, "")

	return cmd
}

func showRuleCmd(cli *cli) *cobra.Command {
	var inputs struct {
		ID string
	}

	cmd := &cobra.Command{
		Use:   "show",
		Args:  cobra.MaximumNArgs(1),
		Short: "Show a rule",
		Long:  rulesDeprecationDocumentationText + "Display information about a rule.",
		Example: `  auth0 rules show 
  auth0 rules show <rule-id>
  auth0 rules show <rule-id> --json`,
		RunE: func(cmd *cobra.Command, args []string) error {
			if len(args) > 0 {
				inputs.ID = args[0]
			} else {
				if err := ruleID.Pick(cmd, &inputs.ID, cli.rulePickerOptions); err != nil {
					return err
				}
			}

			var rule *management.Rule

			err := ansi.Waiting(func() error {
				var err error
				rule, err = cli.api.Rule.Read(cmd.Context(), inputs.ID)
				return err
			})

			if err != nil {
				return fmt.Errorf("failed to read rule with ID %q: %w", inputs.ID, err)
			}

			cli.renderer.Warnf(rulesDeprecationLogText)
			cli.renderer.RuleShow(rule)

			return nil
		},
	}

	cmd.Flags().BoolVar(&cli.json, "json", false, "Output in json format.")

	return cmd
}

func deleteRuleCmd(cli *cli) *cobra.Command {
	cmd := &cobra.Command{
		Use:     "delete",
		Aliases: []string{"rm"},
		Short:   "Delete a rule",
		Long: rulesDeprecationDocumentationText + "Delete a rule.\n\n" +
			"To delete interactively, use `auth0 rules delete` with no arguments.\n\n" +
			"To delete non-interactively, supply the rule id and the `--force` flag to skip confirmation.",
		Example: `  auth0 rules delete 
  auth0 rules rm
  auth0 rules delete <rule-id>
  auth0 rules delete <rule-id> --force
  auth0 rules delete <rule-id> <rule-id2> <rule-idn>
  auth0 rules delete <rule-id> <rule-id2> <rule-idn> --force`,
		RunE: func(cmd *cobra.Command, args []string) error {
			ids := make([]string, len(args))
			if len(args) == 0 {
				if err := ruleID.PickMany(cmd, &ids, cli.rulePickerOptions); err != nil {
					return err
				}
			} else {
				ids = append(ids, args...)
			}

			if !cli.force && canPrompt(cmd) {
				if confirmed := prompt.Confirm("Are you sure you want to proceed?"); !confirmed {
					return nil
				}
			}

<<<<<<< HEAD
			return ansi.ProgressBar("Deleting Rule(s)", ids, func(_ int, id string) error {
				if id != "" {
					if _, err := cli.api.Rule.Read(cmd.Context(), id); err != nil {
						return fmt.Errorf("Failed to delete rule (%s): %w", id, err)
					}

					if err := cli.api.Rule.Delete(cmd.Context(), id); err != nil {
						fmt.Errorf("Failed to delete rule (%s): %w", id, err)
=======
			return ansi.Spinner("Deleting Rule(s)", func() error {
				var errs []error
				for _, id := range ids {
					if id != "" {
						if _, err := cli.api.Rule.Read(cmd.Context(), id); err != nil {
							errs = append(errs, fmt.Errorf("failed to delete rule with ID %q: %w", id, err))
							continue
						}

						if err := cli.api.Rule.Delete(cmd.Context(), id); err != nil {
							errs = append(errs, fmt.Errorf("failed to delete rule with ID %q: %w", id, err))
						}
>>>>>>> dfc8f5ea
					}
				}
				return nil
			})
		},
	}

	cmd.Flags().BoolVar(&cli.force, "force", false, "Skip confirmation.")

	return cmd
}

func updateRuleCmd(cli *cli) *cobra.Command {
	var inputs struct {
		ID      string
		Name    string
		Script  string
		Enabled bool
	}

	cmd := &cobra.Command{
		Use:   "update",
		Args:  cobra.MaximumNArgs(1),
		Short: "Update a rule",
		Long: rulesDeprecationDocumentationText + "Update a rule.\n\n" +
			"To update interactively, use `auth0 rules update` with no arguments.\n\n" +
			"To update non-interactively, supply the rule id and other information through the flags.",
		Example: `  auth0 rules update <id>
  auth0 rules update <rule-id> --enabled=true
  auth0 rules update <rule-id> --enabled=false --name "My Updated Rule"
  auth0 rules update <rule-id> --enabled=true --name "My Updated Rule" --script "$(cat path/to/script.js)"
  auth0 rules update <rule-id> -e=true -n "My Updated Rule" -s "$(cat path/to/script.js)" --json
  echo "{\"id\":\"rul_ks3dUazcU3b6PqkH\",\"name\":\"piping-name\"}" | auth0 rules update`,
		RunE: func(cmd *cobra.Command, args []string) error {
			updatedRule := &management.Rule{}
			pipedInput := iostream.PipedInput()
			if len(pipedInput) > 0 {
				if err := json.Unmarshal(pipedInput, updatedRule); err != nil {
					return fmt.Errorf("invalid JSON input: %w", err)
				}

				inputs.ID = updatedRule.GetID()
				updatedRule.ID = nil
			} else {
				if len(args) > 0 {
					inputs.ID = args[0]
				} else {
					if err := ruleID.Pick(cmd, &inputs.ID, cli.rulePickerOptions); err != nil {
						return err
					}
				}

				var oldRule *management.Rule
				err := ansi.Waiting(func() (err error) {
					oldRule, err = cli.api.Rule.Read(cmd.Context(), inputs.ID)
					return err
				})
				if err != nil {
					return fmt.Errorf("failed to fetch rule with ID %q: %w", inputs.ID, err)
				}

				if err := ruleName.AskU(cmd, &inputs.Name, oldRule.Name); err != nil {
					return err
				}
				if err := ruleEnabled.AskBoolU(cmd, &inputs.Enabled, oldRule.Enabled); err != nil {
					return err
				}

				err = ruleScript.OpenEditorU(
					cmd,
					&inputs.Script,
					oldRule.GetScript(),
					oldRule.GetName()+".*.js",
				)
				if err != nil {
					return fmt.Errorf("failed to capture input from the editor: %w", err)
				}

				if !cli.force && canPrompt(cmd) {
					var confirmed bool
					if err := prompt.AskBool("Do you want to save the rule script?", &confirmed, true); err != nil {
						return fmt.Errorf("failed to capture prompt input: %w", err)
					}
					if !confirmed {
						return nil
					}
				}

				updatedRule.Enabled = &inputs.Enabled
				if inputs.Name != "" {
					updatedRule.Name = &inputs.Name
				}
				if inputs.Script != "" {
					updatedRule.Script = &inputs.Script
				}
			}

			err := ansi.Waiting(func() error {
				return cli.api.Rule.Update(cmd.Context(), inputs.ID, updatedRule)
			})
			if err != nil {
				return fmt.Errorf("failed to update rule with ID %q: %w", inputs.ID, err)
			}

			cli.renderer.Warnf(rulesDeprecationLogText)
			cli.renderer.RuleUpdate(updatedRule)

			return nil
		},
	}

	cmd.Flags().BoolVar(&cli.json, "json", false, "Output in json format.")
	cmd.Flags().BoolVar(&cli.force, "force", false, "Skip confirmation.")
	ruleName.RegisterStringU(cmd, &inputs.Name, "")
	ruleEnabled.RegisterBool(cmd, &inputs.Enabled, true)
	ruleScript.RegisterStringU(cmd, &inputs.Script, "")

	return cmd
}

func enableRuleCmd(cli *cli) *cobra.Command {
	var inputs struct {
		ID      string
		Enabled bool
	}

	cmd := &cobra.Command{
		Use:   "enable",
		Args:  cobra.MaximumNArgs(1),
		Short: "Enable a rule",
		Long:  rulesDeprecationDocumentationText + "Enable a rule.",
		Example: `  auth0 rules enable
  auth0 rules enable <rule-id>
  auth0 rules enable <rule-id> --json`,
		RunE: func(cmd *cobra.Command, args []string) error {
			if len(args) > 0 {
				inputs.ID = args[0]
			} else {
				if err := ruleID.Pick(cmd, &inputs.ID, cli.rulePickerOptions); err != nil {
					return err
				}
			}

			var rule *management.Rule
			err := ansi.Waiting(func() error {
				var err error
				rule, err = cli.api.Rule.Read(cmd.Context(), inputs.ID)
				return err
			})
			if err != nil {
				return fmt.Errorf("failed to fetch rule with ID %q: %w", inputs.ID, err)
			}

			rule = &management.Rule{
				Enabled: auth0.Bool(true),
			}

			if err = ansi.Waiting(func() error {
				return cli.api.Rule.Update(cmd.Context(), inputs.ID, rule)
			}); err != nil {
				return fmt.Errorf("failed to update rule with ID %q: %w", inputs.ID, err)
			}

			cli.renderer.Warnf(rulesDeprecationLogText)
			cli.renderer.RuleEnable(rule)

			return nil
		},
	}

	cmd.Flags().BoolVar(&cli.json, "json", false, "Output in json format.")

	return cmd
}

func disableRuleCmd(cli *cli) *cobra.Command {
	var inputs struct {
		ID      string
		Enabled bool
	}

	cmd := &cobra.Command{
		Use:   "disable",
		Args:  cobra.MaximumNArgs(1),
		Short: "Disable a rule",
		Long:  rulesDeprecationDocumentationText + "Disable a rule.",
		Example: `  auth0 rules disable
  auth0 rules disable <rule-id>
  auth0 rules disable <rule-id> --json`,
		RunE: func(cmd *cobra.Command, args []string) error {
			if len(args) > 0 {
				inputs.ID = args[0]
			} else {
				if err := ruleID.Pick(cmd, &inputs.ID, cli.rulePickerOptions); err != nil {
					return err
				}
			}

			var rule *management.Rule
			err := ansi.Waiting(func() (err error) {
				rule, err = cli.api.Rule.Read(cmd.Context(), inputs.ID)
				return err
			})
			if err != nil {
				return fmt.Errorf("failed to fetch rule with ID %q: %w", inputs.ID, err)
			}

			rule = &management.Rule{
				Enabled: auth0.Bool(false),
			}

			if err = ansi.Waiting(func() error {
				return cli.api.Rule.Update(cmd.Context(), inputs.ID, rule)
			}); err != nil {
				return fmt.Errorf("failed to update rule with ID %q: %w", inputs.ID, err)
			}

			cli.renderer.RuleDisable(rule)
			cli.renderer.Warnf(rulesDeprecationLogText)

			return nil
		},
	}

	cmd.Flags().BoolVar(&cli.json, "json", false, "Output in json format.")

	return cmd
}

func (c *cli) rulePickerOptions(ctx context.Context) (pickerOptions, error) {
	list, err := c.api.Rule.List(ctx)
	if err != nil {
		return nil, err
	}

	var opts pickerOptions
	for _, r := range list.Rules {
		opts = append(opts, pickerOption{value: r.GetID(), label: r.GetName()})
	}

	if len(opts) == 0 {
		return nil, errors.New("there are currently no rules to choose from")
	}

	return opts, nil
}

func (c *cli) ruleEditorHint() {
	c.renderer.Infof("%s Once you close the editor, the rule will be saved. To cancel, press CTRL+C.", ansi.Faint("Hint:"))
}<|MERGE_RESOLUTION|>--- conflicted
+++ resolved
@@ -281,29 +281,14 @@
 				}
 			}
 
-<<<<<<< HEAD
 			return ansi.ProgressBar("Deleting Rule(s)", ids, func(_ int, id string) error {
 				if id != "" {
 					if _, err := cli.api.Rule.Read(cmd.Context(), id); err != nil {
-						return fmt.Errorf("Failed to delete rule (%s): %w", id, err)
+						return fmt.Errorf("failed to delete rule (%s): %w", id, err)
 					}
 
 					if err := cli.api.Rule.Delete(cmd.Context(), id); err != nil {
-						fmt.Errorf("Failed to delete rule (%s): %w", id, err)
-=======
-			return ansi.Spinner("Deleting Rule(s)", func() error {
-				var errs []error
-				for _, id := range ids {
-					if id != "" {
-						if _, err := cli.api.Rule.Read(cmd.Context(), id); err != nil {
-							errs = append(errs, fmt.Errorf("failed to delete rule with ID %q: %w", id, err))
-							continue
-						}
-
-						if err := cli.api.Rule.Delete(cmd.Context(), id); err != nil {
-							errs = append(errs, fmt.Errorf("failed to delete rule with ID %q: %w", id, err))
-						}
->>>>>>> dfc8f5ea
+						return fmt.Errorf("failed to delete rule (%s): %w", id, err)
 					}
 				}
 				return nil
