package cli

import (
	"context"
	"errors"
	"fmt"
	"net/url"
	"strconv"

	"github.com/auth0/go-auth0"
	"github.com/auth0/go-auth0/management"
	"github.com/spf13/cobra"

	"github.com/auth0/auth0-cli/internal/ansi"
	"github.com/auth0/auth0-cli/internal/prompt"
)

const apiDefaultTokenLifetime = 86400

var (
	apiID = Argument{
		Name: "Id",
		Help: "Id of the API.",
	}
	apiName = Flag{
		Name:       "Name",
		LongForm:   "name",
		ShortForm:  "n",
		Help:       "Name of the API.",
		IsRequired: true,
	}
	apiIdentifier = Flag{
		Name:       "Identifier",
		LongForm:   "identifier",
		ShortForm:  "i",
		Help:       "Identifier of the API. Cannot be changed once set.",
		IsRequired: true,
	}
	apiScopes = Flag{
		Name:         "Scopes",
		LongForm:     "scopes",
		ShortForm:    "s",
		Help:         "Comma-separated list of scopes (permissions).",
		AlwaysPrompt: true,
	}
	apiTokenLifetime = Flag{
		Name:         "Token Lifetime",
		LongForm:     "token-lifetime",
		ShortForm:    "l",
		Help:         "The amount of time in seconds that the token will be valid after being issued. Default value is 86400 seconds (1 day).",
		AlwaysPrompt: true,
	}
	apiOfflineAccess = Flag{
		Name:         "Allow Offline Access",
		LongForm:     "offline-access",
		ShortForm:    "o",
		Help:         "Whether Refresh Tokens can be issued for this API (true) or not (false).",
		AlwaysPrompt: true,
	}
	apiSigningAlgorithm = Flag{
		Name:     "Signing Algorithm",
		LongForm: "signing-alg",
		Help:     "Algorithm used to sign JWTs. Can be HS256 or RS256. PS256 available via addon.",
	}
	apiNumber = Flag{
		Name:      "Number",
		LongForm:  "number",
		ShortForm: "n",
		Help:      "Number of APIs to retrieve. Minimum 1, maximum 1000.",
	}
)

func apisCmd(cli *cli) *cobra.Command {
	cmd := &cobra.Command{
		Use:   "apis",
		Short: "Manage resources for APIs",
		Long: "Manage resources for APIs. An API is an entity that represents an external resource, capable of " +
			"accepting and responding to protected resource requests made by applications. " +
			"In the OAuth2 specification, an API maps to the Resource Server.",
		Aliases: []string{"resource-servers"},
	}

	cmd.SetUsageTemplate(resourceUsageTemplate())
	cmd.AddCommand(listApisCmd(cli))
	cmd.AddCommand(createAPICmd(cli))
	cmd.AddCommand(showAPICmd(cli))
	cmd.AddCommand(updateAPICmd(cli))
	cmd.AddCommand(deleteAPICmd(cli))
	cmd.AddCommand(openAPICmd(cli))
	cmd.AddCommand(scopesCmd(cli))

	return cmd
}

func scopesCmd(cli *cli) *cobra.Command {
	cmd := &cobra.Command{
		Use:   "scopes",
		Short: "Manage resources for API scopes",
		Long:  "API Scopes define the specific actions applications can be allowed to do on a user's behalf.",
	}

	cmd.SetUsageTemplate(resourceUsageTemplate())
	cmd.AddCommand(listScopesCmd(cli))

	return cmd
}

func listApisCmd(cli *cli) *cobra.Command {
	var inputs struct {
		Number int
	}

	cmd := &cobra.Command{
		Use:     "list",
		Aliases: []string{"ls"},
		Args:    cobra.NoArgs,
		Short:   "List your APIs",
		Long:    "List your existing APIs. To create one, run: `auth0 apis create`.",
		Example: `  auth0 apis list
  auth0 apis ls
  auth0 apis ls --number 100
  auth0 apis ls -n 100 --json`,
		RunE: func(cmd *cobra.Command, args []string) error {
			if inputs.Number < 1 || inputs.Number > 1000 {
				return fmt.Errorf("number flag invalid, please pass a number between 1 and 1000")
			}

			list, err := getWithPagination(
				inputs.Number,
				func(opts ...management.RequestOption) (result []interface{}, hasNext bool, err error) {
					apiList, err := cli.api.ResourceServer.List(cmd.Context(), opts...)
					if err != nil {
						return nil, false, err
					}

					for _, api := range apiList.ResourceServers {
						result = append(result, api)
					}

					return result, apiList.HasNext(), nil
				},
			)
			if err != nil {
				return fmt.Errorf("failed to list APIs: %w", err)
			}

			var apis []*management.ResourceServer
			for _, item := range list {
				apis = append(apis, item.(*management.ResourceServer))
			}

			cli.renderer.APIList(apis)

			return nil
		},
	}

	cmd.Flags().BoolVar(&cli.json, "json", false, "Output in json format.")
	apiNumber.RegisterInt(cmd, &inputs.Number, defaultPageSize)

	return cmd
}

func showAPICmd(cli *cli) *cobra.Command {
	var inputs struct {
		ID string
	}

	cmd := &cobra.Command{
		Use:   "show",
		Args:  cobra.MaximumNArgs(1),
		Short: "Show an API",
		Long:  "Display the name, scopes, token lifetime, and other information about an API.",
		Example: `  auth0 apis show
  auth0 apis show <api-id|api-audience>
  auth0 apis show <api-id|api-audience> --json`,
		RunE: func(cmd *cobra.Command, args []string) error {
			if len(args) == 0 {
				err := apiID.Pick(cmd, &inputs.ID, cli.apiPickerOptions)
				if err != nil {
					return err
				}
			} else {
				inputs.ID = args[0]
			}

			var api *management.ResourceServer

			if err := ansi.Waiting(func() error {
				var err error
				api, err = cli.api.ResourceServer.Read(cmd.Context(), url.PathEscape(inputs.ID))
				return err
			}); err != nil {
				return fmt.Errorf("failed to read API with ID %q: %w", inputs.ID, err)
			}

			cli.renderer.APIShow(api, cli.json)
			return nil
		},
	}

	cmd.Flags().BoolVar(&cli.json, "json", false, "Output in json format.")

	return cmd
}

func createAPICmd(cli *cli) *cobra.Command {
	var inputs struct {
		Name               string
		Identifier         string
		Scopes             []string
		TokenLifetime      int
		AllowOfflineAccess bool
		SigningAlgorithm   string
	}

	cmd := &cobra.Command{
		Use:   "create",
		Args:  cobra.NoArgs,
		Short: "Create a new API",
		Long: "Create a new API.\n\n" +
			"To create interactively, use `auth0 apis create` with no flags.\n\n" +
			"To create non-interactively, supply the name, identifier, scopes, " +
			"token lifetime and whether to allow offline access through the flags.",
		Example: `  auth0 apis create 
  auth0 apis create --name myapi
  auth0 apis create --name myapi --identifier http://my-api
  auth0 apis create --name myapi --identifier http://my-api --token-lifetime 6100
  auth0 apis create --name myapi --identifier http://my-api --token-lifetime 6100 --offline-access=true
  auth0 apis create --name myapi --identifier http://my-api --token-lifetime 6100 --offline-access=false --scopes "letter:write,letter:read"
  auth0 apis create --name myapi --identifier http://my-api --token-lifetime 6100 --offline-access=false --scopes "letter:write,letter:read" --signing-alg "RS256"
  auth0 apis create -n myapi -i http://my-api -t 6100 -o false -s "letter:write,letter:read" --signing-alg "RS256" --json`,
		RunE: func(cmd *cobra.Command, args []string) error {
			if err := apiName.Ask(cmd, &inputs.Name, nil); err != nil {
				return err
			}

			if err := apiIdentifier.Ask(cmd, &inputs.Identifier, nil); err != nil {
				return err
			}

			if err := apiScopes.AskMany(cmd, &inputs.Scopes, nil); err != nil {
				return err
			}

			defaultTokenLifetime := strconv.Itoa(apiDefaultTokenLifetime)
			if err := apiTokenLifetime.Ask(cmd, &inputs.TokenLifetime, &defaultTokenLifetime); err != nil {
				return err
			}

			if err := apiOfflineAccess.AskBool(cmd, &inputs.AllowOfflineAccess, nil); err != nil {
				return err
			}

			if err := apiSigningAlgorithm.Ask(cmd, &inputs.SigningAlgorithm, auth0.String("RS256")); err != nil {
				return err
			}

			api := &management.ResourceServer{
				Name:               &inputs.Name,
				Identifier:         &inputs.Identifier,
				AllowOfflineAccess: &inputs.AllowOfflineAccess,
				TokenLifetime:      &inputs.TokenLifetime,
				SigningAlgorithm:   &inputs.SigningAlgorithm,
			}

			if len(inputs.Scopes) > 0 {
				api.Scopes = apiScopesFor(inputs.Scopes)
			}

			if inputs.TokenLifetime <= 0 {
				api.TokenLifetime = auth0.Int(apiDefaultTokenLifetime)
			} else {
				api.TokenLifetime = auth0.Int(inputs.TokenLifetime)
			}

			if err := ansi.Waiting(func() error {
				return cli.api.ResourceServer.Create(cmd.Context(), api)
			}); err != nil {
				return fmt.Errorf(
					"failed to create API with name %q and identifier %q: %w",
					inputs.Name,
					inputs.Identifier,
					err,
				)
			}

			cli.renderer.APICreate(api)

			return nil
		},
	}

	cmd.Flags().BoolVar(&cli.json, "json", false, "Output in json format.")
	apiName.RegisterString(cmd, &inputs.Name, "")
	apiIdentifier.RegisterString(cmd, &inputs.Identifier, "")
	apiScopes.RegisterStringSlice(cmd, &inputs.Scopes, nil)
	apiOfflineAccess.RegisterBool(cmd, &inputs.AllowOfflineAccess, false)
	apiTokenLifetime.RegisterInt(cmd, &inputs.TokenLifetime, 0)
	apiSigningAlgorithm.RegisterString(cmd, &inputs.SigningAlgorithm, "RS256")

	return cmd
}

func updateAPICmd(cli *cli) *cobra.Command {
	var inputs struct {
		ID                 string
		Name               string
		Scopes             []string
		TokenLifetime      int
		AllowOfflineAccess bool
		SigningAlgorithm   string
	}

	cmd := &cobra.Command{
		Use:   "update",
		Args:  cobra.MaximumNArgs(1),
		Short: "Update an API",
		Long: "Update an API.\n\n" +
			"To update interactively, use `auth0 apis update` with no arguments.\n\n" +
			"To update non-interactively, supply the name, identifier, scopes, " +
			"token lifetime and whether to allow offline access through the flags.",
		Example: `  auth0 apis update 
  auth0 apis update <api-id|api-audience>
  auth0 apis update <api-id|api-audience> --name myapi
  auth0 apis update <api-id|api-audience> --name myapi --token-lifetime 6100
  auth0 apis update <api-id|api-audience> --name myapi --token-lifetime 6100 --offline-access=false
  auth0 apis update <api-id|api-audience> --name myapi --token-lifetime 6100 --offline-access=false --scopes "letter:write,letter:read" --signing-alg "RS256"
  auth0 apis update <api-id|api-audience> -n myapi -t 6100 -o false -s "letter:write,letter:read" --signing-alg "RS256" --json`,
		RunE: func(cmd *cobra.Command, args []string) error {
			if len(args) == 0 {
				if err := apiID.Pick(cmd, &inputs.ID, cli.apiPickerOptions); err != nil {
					return err
				}
			} else {
				inputs.ID = args[0]
			}

			var current *management.ResourceServer
			if err := ansi.Waiting(func() (err error) {
				current, err = cli.api.ResourceServer.Read(cmd.Context(), inputs.ID)
				return err
			}); err != nil {
				return fmt.Errorf("failed to find API with ID %q: %w", inputs.ID, err)
			}

			if err := apiName.AskU(cmd, &inputs.Name, current.Name); err != nil {
				return err
			}

			if err := apiScopes.AskManyU(cmd, &inputs.Scopes, nil); err != nil {
				return err
			}

			currentTokenLifetime := strconv.Itoa(current.GetTokenLifetime())
			if err := apiTokenLifetime.AskIntU(cmd, &inputs.TokenLifetime, &currentTokenLifetime); err != nil {
				return err
			}

			if !apiOfflineAccess.IsSet(cmd) {
				inputs.AllowOfflineAccess = current.GetAllowOfflineAccess()
			}

			if err := apiOfflineAccess.AskBoolU(cmd, &inputs.AllowOfflineAccess, current.AllowOfflineAccess); err != nil {
				return err
			}

			if err := apiSigningAlgorithm.AskU(cmd, &inputs.SigningAlgorithm, current.SigningAlgorithm); err != nil {
				return err
			}

			api := &management.ResourceServer{
				AllowOfflineAccess: &inputs.AllowOfflineAccess,
			}

			api.Name = current.Name
			if len(inputs.Name) != 0 {
				api.Name = &inputs.Name
			}

			api.Scopes = current.Scopes
			if len(inputs.Scopes) != 0 {
				api.Scopes = apiScopesFor(inputs.Scopes)
			}

			api.TokenLifetime = current.TokenLifetime
			if inputs.TokenLifetime != 0 {
				api.TokenLifetime = &inputs.TokenLifetime
			}

			api.SigningAlgorithm = current.SigningAlgorithm
			if inputs.SigningAlgorithm != "" {
				api.SigningAlgorithm = &inputs.SigningAlgorithm
			}

			if err := ansi.Waiting(func() error {
				return cli.api.ResourceServer.Update(cmd.Context(), current.GetID(), api)
			}); err != nil {
				return fmt.Errorf("failed to update API with ID %q: %w", inputs.ID, err)
			}

			cli.renderer.APIUpdate(api)

			return nil
		},
	}

	cmd.Flags().BoolVar(&cli.json, "json", false, "Output in json format.")
	apiName.RegisterStringU(cmd, &inputs.Name, "")
	apiScopes.RegisterStringSliceU(cmd, &inputs.Scopes, nil)
	apiOfflineAccess.RegisterBoolU(cmd, &inputs.AllowOfflineAccess, false)
	apiTokenLifetime.RegisterIntU(cmd, &inputs.TokenLifetime, 0)
	apiSigningAlgorithm.RegisterStringU(cmd, &inputs.SigningAlgorithm, "RS256")

	return cmd
}

func deleteAPICmd(cli *cli) *cobra.Command {
	cmd := &cobra.Command{
		Use:     "delete",
		Aliases: []string{"rm"},
		Short:   "Delete an API",
		Long: "Delete an API.\n\n" +
			"To delete interactively, use `auth0 apis delete` with no arguments.\n\n" +
			"To delete non-interactively, supply the API id and the `--force` flag to skip confirmation.",
		Example: `  auth0 apis delete 
  auth0 apis rm
  auth0 apis delete <api-id|api-audience>
  auth0 apis delete <api-id|api-audience> --force
  auth0 apis delete <api-id|api-audience> <api-id2> <api-idn>
  auth0 apis delete <api-id|api-audience> <api-id2> <api-idn> --force`,
		RunE: func(cmd *cobra.Command, args []string) error {
			var ids []string
			if len(args) == 0 {
				if err := apiID.PickMany(cmd, &ids, cli.apiPickerOptions); err != nil {
					return err
				}
			} else {
				ids = append(ids, args...)
			}

			if !cli.force && canPrompt(cmd) {
				if confirmed := prompt.Confirm("Are you sure you want to proceed?"); !confirmed {
					return nil
				}
			}

<<<<<<< HEAD
			return ansi.ProgressBar("Deleting API(s)", ids, func(_ int, id string) error {
				if _, err := cli.api.ResourceServer.Read(cmd.Context(), url.PathEscape(id)); err != nil {
					return fmt.Errorf("Failed to delete API (%s): %w", id, err)
				}

				if err := cli.api.ResourceServer.Delete(cmd.Context(), url.PathEscape(id)); err != nil {
					return fmt.Errorf("Failed to delete API (%s): %w", id, err)
=======
			return ansi.Spinner("Deleting API(s)", func() error {
				var errs []error
				for _, id := range ids {
					if id != "" {
						if _, err := cli.api.ResourceServer.Read(cmd.Context(), id); err != nil {
							errs = append(errs, fmt.Errorf("failed to delete API with ID %q: %w", id, err))
							continue
						}

						if err := cli.api.ResourceServer.Delete(cmd.Context(), id); err != nil {
							errs = append(errs, fmt.Errorf("failed to delete API with ID %q: %w", id, err))
						}
					}
>>>>>>> dfc8f5ea
				}
				return nil
			})
		},
	}

	cmd.Flags().BoolVar(&cli.force, "force", false, "Skip confirmation.")

	return cmd
}

func openAPICmd(cli *cli) *cobra.Command {
	var inputs struct {
		ID string
	}

	cmd := &cobra.Command{
		Use:   "open",
		Args:  cobra.MaximumNArgs(1),
		Short: "Open the settings page of an API",
		Long:  "Open an APIs' settings page in the Auth0 Dashboard.",
		Example: `  auth0 apis open
  auth0 apis open <api-id|api-audience>`,
		RunE: func(cmd *cobra.Command, args []string) error {
			if len(args) == 0 {
				err := apiID.Pick(cmd, &inputs.ID, cli.apiPickerOptions)
				if err != nil {
					return err
				}
			} else {
				inputs.ID = args[0]
			}

			// Heuristics to determine if this a valid ID, or an audience value
			// Audiences are usually URLs, but not necessarily. Whereas IDs have a length of 24
			// So here if the value is not a URL, we then check if has the length of an ID
			// If the length check fails, we know it's a non-URL audience value
			// This will fail for non-URL audience values with the same length as the ID
			// But it should cover the vast majority of users.
			if _, err := url.ParseRequestURI(inputs.ID); err == nil || len(inputs.ID) != 24 {
				if err := ansi.Waiting(func() error {
					api, err := cli.api.ResourceServer.Read(cmd.Context(), inputs.ID)
					if err != nil {
						return err
					}

					inputs.ID = api.GetID()

					return nil
				}); err != nil {
					return fmt.Errorf("failed to read API with ID %q: %w", inputs.ID, err)
				}
			}

			openManageURL(cli, cli.Config.DefaultTenant, formatAPISettingsPath(inputs.ID))

			return nil
		},
	}

	return cmd
}

func listScopesCmd(cli *cli) *cobra.Command {
	var inputs struct {
		ID string
	}

	cmd := &cobra.Command{
		Use:     "list",
		Aliases: []string{"ls"},
		Args:    cobra.MaximumNArgs(1),
		Short:   "List the scopes of an API",
		Long:    "List the scopes of an API. To update scopes, run: `auth0 apis update <id|audience> -s <scopes>`.",
		Example: `  auth0 apis scopes list
  auth0 apis scopes ls <api-id|api-audience>
  auth0 apis scopes ls <api-id|api-audience> --json`,
		RunE: func(cmd *cobra.Command, args []string) error {
			if len(args) == 0 {
				err := apiID.Pick(cmd, &inputs.ID, cli.apiPickerOptions)
				if err != nil {
					return err
				}
			} else {
				inputs.ID = args[0]
			}

			api := &management.ResourceServer{ID: &inputs.ID}

			if err := ansi.Waiting(func() error {
				var err error
				api, err = cli.api.ResourceServer.Read(cmd.Context(), url.PathEscape(inputs.ID))
				return err
			}); err != nil {
				return fmt.Errorf("failed to read scopes for API with ID %q: %w", inputs.ID, err)
			}

			cli.renderer.ScopesList(api.GetName(), api.GetScopes())

			return nil
		},
	}

	cmd.Flags().BoolVar(&cli.json, "json", false, "Output in json format.")

	return cmd
}

func formatAPISettingsPath(id string) string {
	if len(id) == 0 {
		return ""
	}
	return fmt.Sprintf("apis/%s/settings", id)
}

func apiScopesFor(scopes []string) *[]management.ResourceServerScope {
	models := make([]management.ResourceServerScope, 0)

	for _, scope := range scopes {
		value := scope
		models = append(models, management.ResourceServerScope{Value: &value})
	}

	return &models
}

func (c *cli) apiPickerOptions(ctx context.Context) (pickerOptions, error) {
	return c.filteredAPIPickerOptions(ctx, func(r *management.ResourceServer) bool {
		return true
	})
}

func (c *cli) filteredAPIPickerOptions(ctx context.Context, include func(r *management.ResourceServer) bool) (pickerOptions, error) {
	list, err := c.api.ResourceServer.List(ctx)
	if err != nil {
		return nil, fmt.Errorf("failed to list APIs: %w", err)
	}

	// NOTE: because client names are not unique, we'll just number these
	// labels.
	var opts pickerOptions
	for _, r := range list.ResourceServers {
		if !include(r) {
			continue
		}
		label := fmt.Sprintf("%s %s", r.GetName(), ansi.Faint("("+r.GetIdentifier()+")"))

		opts = append(opts, pickerOption{value: r.GetID(), label: label})
	}

	if len(opts) == 0 {
		return nil, errors.New("there are currently no APIs to choose from. Create one by running: `auth0 apis create`")
	}

	return opts, nil
}<|MERGE_RESOLUTION|>--- conflicted
+++ resolved
@@ -445,29 +445,13 @@
 				}
 			}
 
-<<<<<<< HEAD
 			return ansi.ProgressBar("Deleting API(s)", ids, func(_ int, id string) error {
 				if _, err := cli.api.ResourceServer.Read(cmd.Context(), url.PathEscape(id)); err != nil {
-					return fmt.Errorf("Failed to delete API (%s): %w", id, err)
+					return fmt.Errorf("failed to delete API (%s): %w", id, err)
 				}
 
 				if err := cli.api.ResourceServer.Delete(cmd.Context(), url.PathEscape(id)); err != nil {
-					return fmt.Errorf("Failed to delete API (%s): %w", id, err)
-=======
-			return ansi.Spinner("Deleting API(s)", func() error {
-				var errs []error
-				for _, id := range ids {
-					if id != "" {
-						if _, err := cli.api.ResourceServer.Read(cmd.Context(), id); err != nil {
-							errs = append(errs, fmt.Errorf("failed to delete API with ID %q: %w", id, err))
-							continue
-						}
-
-						if err := cli.api.ResourceServer.Delete(cmd.Context(), id); err != nil {
-							errs = append(errs, fmt.Errorf("failed to delete API with ID %q: %w", id, err))
-						}
-					}
->>>>>>> dfc8f5ea
+					return fmt.Errorf("failed to delete API (%s): %w", id, err)
 				}
 				return nil
 			})
