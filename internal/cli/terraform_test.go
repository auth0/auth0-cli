--- conflicted
+++ resolved
@@ -271,7 +271,6 @@
 	}
 }
 
-<<<<<<< HEAD
 func TestDeduplicatedResourceNames(t *testing.T) {
 	t.Run("it deduplicates identical resource names", func(t *testing.T) {
 
@@ -315,7 +314,9 @@
 		}
 
 		assert.Equal(t, mockData, deduplicateResourceNames(mockData))
-=======
+	})
+}
+
 func TestCheckOutputDirectoryIsEmpty(t *testing.T) {
 	t.Run("it returns true if the directory is empty", func(t *testing.T) {
 		tempDIR := t.TempDir()
@@ -399,6 +400,5 @@
 				assert.ErrorContains(t, err, "permission denied")
 			})
 		}
->>>>>>> 26044a29
 	})
 }