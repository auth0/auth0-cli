--- conflicted
+++ resolved
@@ -347,28 +347,14 @@
 				}
 			}
 
-<<<<<<< HEAD
 			return ansi.ProgressBar("Deleting custom domain", ids, func(_ int, id string) error {
 				if id != "" {
 					if _, err := cli.api.CustomDomain.Read(cmd.Context(), url.PathEscape(id)); err != nil {
-						return fmt.Errorf("Failed to delete custom domain (%s): %w", id, err)
-=======
-			return ansi.Spinner("Deleting custom domain", func() error {
-				var errs []error
-				for _, id := range ids {
-					if id != "" {
-						if _, err := cli.api.CustomDomain.Read(cmd.Context(), url.PathEscape(id)); err != nil {
-							return fmt.Errorf("failed to delete custom domain with ID %q: %w", id, err)
-						}
-
-						if err := cli.api.CustomDomain.Delete(cmd.Context(), url.PathEscape(id)); err != nil {
-							return fmt.Errorf("failed to delete custom domain with ID %q: %w", id, err)
-						}
->>>>>>> dfc8f5ea
+						return fmt.Errorf("failed to delete custom domain (%s): %w", id, err)
 					}
 
 					if err := cli.api.CustomDomain.Delete(cmd.Context(), url.PathEscape(id)); err != nil {
-						return fmt.Errorf("Failed to delete custom domain (%s): %w", id, err)
+						return fmt.Errorf("failed to delete custom domain (%s): %w", id, err)
 					}
 				}
 				return nil
