--- conflicted
+++ resolved
@@ -199,27 +199,13 @@
 				}
 			}
 
-<<<<<<< HEAD
 			return ansi.ProgressBar("Deleting Log Stream(s)", ids, func(_ int, id string) error {
 				if id != "" {
 					if _, err := cli.api.LogStream.Read(cmd.Context(), id); err != nil {
-						return fmt.Errorf("Failed to delete log stream (%s): %w", id, err)
+						return fmt.Errorf("failed to delete log stream (%s): %w", id, err)
 					}
 					if err := cli.api.LogStream.Delete(cmd.Context(), id); err != nil {
-						return fmt.Errorf("Failed to delete log stream (%s): %w", id, err)
-=======
-			return ansi.Spinner("Deleting Log Stream(s)", func() error {
-				var errs []error
-				for _, id := range ids {
-					if id != "" {
-						if _, err := cli.api.LogStream.Read(cmd.Context(), id); err != nil {
-							errs = append(errs, fmt.Errorf("failed to delete log stream with ID %q: %w", id, err))
-							continue
-						}
-						if err := cli.api.LogStream.Delete(cmd.Context(), id); err != nil {
-							errs = append(errs, fmt.Errorf("failed to delete log stream with ID %q: %w", id, err))
-						}
->>>>>>> dfc8f5ea
+						return fmt.Errorf("failed to delete log stream (%s): %w", id, err)
 					}
 				}
 				return nil
