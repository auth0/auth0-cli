--- conflicted
+++ resolved
@@ -10,11 +10,7 @@
 	"github.com/auth0/auth0-cli/internal/auth0"
 )
 
-<<<<<<< HEAD
-var defaultResources = []string{"auth0_action", "auth0_attack_protection", "auth0_branding", "auth0_client", "auth0_client_grant", "auth0_connection", "auth0_custom_domain", "auth0_email_provider", "auth0_organization", "auth0_pages", "auth0_role", "auth0_tenant"}
-=======
-var defaultResources = []string{"auth0_action", "auth0_attack_protection", "auth0_branding", "auth0_client", "auth0_client_grant", "auth0_connection", "auth0_custom_domain", "auth0_log_stream", "auth0_organization", "auth0_pages", "auth0_role", "auth0_tenant"}
->>>>>>> 6ffe6e50
+var defaultResources = []string{"auth0_action", "auth0_attack_protection", "auth0_branding", "auth0_client", "auth0_client_grant", "auth0_connection", "auth0_custom_domain", "auth0_email_provider", "auth0_log_stream", "auth0_organization", "auth0_pages", "auth0_role", "auth0_tenant"}
 
 type (
 	importDataList []importDataItem
@@ -53,14 +49,11 @@
 		api *auth0.API
 	}
 
-<<<<<<< HEAD
 	emailProviderResourceFetcher struct{}
 
-=======
 	logStreamResourceFetcher struct {
 		api *auth0.API
 	}
->>>>>>> 6ffe6e50
 	organizationResourceFetcher struct {
 		api *auth0.API
 	}
@@ -209,7 +202,6 @@
 	return data, nil
 }
 
-<<<<<<< HEAD
 func (f *emailProviderResourceFetcher) FetchData(_ context.Context) (importDataList, error) {
 	return []importDataItem{
 		{
@@ -217,7 +209,8 @@
 			ImportID:     uuid.NewString(),
 		},
 	}, nil
-=======
+}
+
 func (f *logStreamResourceFetcher) FetchData(ctx context.Context) (importDataList, error) {
 	var data importDataList
 
@@ -234,7 +227,6 @@
 	}
 
 	return data, nil
->>>>>>> 6ffe6e50
 }
 
 func (f *organizationResourceFetcher) FetchData(ctx context.Context) (importDataList, error) {
