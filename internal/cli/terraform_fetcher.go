--- conflicted
+++ resolved
@@ -10,11 +10,7 @@
 	"github.com/auth0/auth0-cli/internal/auth0"
 )
 
-<<<<<<< HEAD
-var defaultResources = []string{"auth0_action", "auth0_attack_protection", "auth0_branding", "auth0_client", "auth0_client_grant", "auth0_connection", "auth0_custom_domain", "auth0_guardian", "auth0_organization", "auth0_pages", "auth0_role", "auth0_tenant"}
-=======
-var defaultResources = []string{"auth0_action", "auth0_attack_protection", "auth0_branding", "auth0_client", "auth0_client_grant", "auth0_connection", "auth0_custom_domain", "auth0_email_provider", "auth0_log_stream", "auth0_organization", "auth0_pages", "auth0_role", "auth0_tenant"}
->>>>>>> 79c34f75
+var defaultResources = []string{"auth0_action", "auth0_attack_protection", "auth0_branding", "auth0_client", "auth0_client_grant", "auth0_connection", "auth0_custom_domain", "auth0_email_provider", "auth0_guardian", "auth0_log_stream", "auth0_organization", "auth0_pages", "auth0_role", "auth0_tenant"}
 
 type (
 	importDataList []importDataItem
@@ -53,15 +49,12 @@
 		api *auth0.API
 	}
 
-<<<<<<< HEAD
-	guardianResourceFetcher     struct{}
-=======
 	emailProviderResourceFetcher struct{}
 
+	guardianResourceFetcher  struct{}
 	logStreamResourceFetcher struct {
 		api *auth0.API
 	}
->>>>>>> 79c34f75
 	organizationResourceFetcher struct {
 		api *auth0.API
 	}
@@ -210,24 +203,23 @@
 	return data, nil
 }
 
-<<<<<<< HEAD
+func (f *emailProviderResourceFetcher) FetchData(_ context.Context) (importDataList, error) {
+	return []importDataItem{
+		{
+			ResourceName: "auth0_email_provider.email_provider",
+			ImportID:     uuid.NewString(),
+		},
+	}, nil
+}
+
 func (f *guardianResourceFetcher) FetchData(ctx context.Context) (importDataList, error) {
 	return []importDataItem{
 		{
 			ResourceName: "auth0_guardian.guardian",
-=======
-func (f *emailProviderResourceFetcher) FetchData(_ context.Context) (importDataList, error) {
-	return []importDataItem{
-		{
-			ResourceName: "auth0_email_provider.email_provider",
->>>>>>> 79c34f75
-			ImportID:     uuid.NewString(),
-		},
-	}, nil
-}
-
-<<<<<<< HEAD
-=======
+		},
+	}, nil
+}
+
 func (f *logStreamResourceFetcher) FetchData(ctx context.Context) (importDataList, error) {
 	var data importDataList
 
@@ -246,7 +238,6 @@
 	return data, nil
 }
 
->>>>>>> 79c34f75
 func (f *organizationResourceFetcher) FetchData(ctx context.Context) (importDataList, error) {
 	var data importDataList
 
