--- conflicted
+++ resolved
@@ -10,11 +10,7 @@
 	"github.com/auth0/auth0-cli/internal/auth0"
 )
 
-<<<<<<< HEAD
-var defaultResources = []string{"auth0_client", "auth0_connection", "auth0_custom_domain", "auth0_tenant"}
-=======
-var defaultResources = []string{"auth0_action", "auth0_client", "auth0_connection", "auth0_organization", "auth0_tenant"}
->>>>>>> 6e922817
+var defaultResources = []string{"auth0_action", "auth0_client", "auth0_connection", "auth0_custom_domain", "auth0_organization", "auth0_tenant"}
 
 type (
 	importDataList []importDataItem
@@ -41,11 +37,10 @@
 		api *auth0.API
 	}
 
-<<<<<<< HEAD
 	customDomainResourceFetcher struct {
-=======
+		api *auth0.API
+	}
 	organizationResourceFetcher struct {
->>>>>>> 6e922817
 		api *auth0.API
 	}
 
@@ -115,7 +110,6 @@
 	return data, nil
 }
 
-<<<<<<< HEAD
 func (f *customDomainResourceFetcher) FetchData(ctx context.Context) (importDataList, error) {
 	var data importDataList
 
@@ -128,7 +122,12 @@
 		data = append(data, importDataItem{
 			ResourceName: "auth0_custom_domain." + sanitizeResourceName(domain.GetDomain()),
 			ImportID:     domain.GetID(),
-=======
+		})
+	}
+
+	return data, nil
+}
+
 func (f *organizationResourceFetcher) FetchData(ctx context.Context) (importDataList, error) {
 	var data importDataList
 
@@ -155,7 +154,6 @@
 		data = append(data, importDataItem{
 			ResourceName: "auth0_organization." + sanitizeResourceName(org.(*management.Organization).GetName()),
 			ImportID:     org.(*management.Organization).GetID(),
->>>>>>> 6e922817
 		})
 	}
 
