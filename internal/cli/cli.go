--- conflicted
+++ resolved
@@ -167,8 +167,38 @@
 		c.renderer.Format = display.OutputFormat(format)
 	})
 
-<<<<<<< HEAD
-	return err
+	// Once initialized, we'll keep returning the same err that was
+	// originally encountered.
+	return c.errOnce
+}
+
+func (c *cli) initContext() (err error) {
+	if c.path == "" {
+		c.path = path.Join(os.Getenv("HOME"), ".config", "auth0", "config.json")
+	}
+
+	if _, err := os.Stat(c.path); os.IsNotExist(err) {
+		return fmt.Errorf("Not yet configured. Try `auth0 login`.")
+	}
+
+	var buf []byte
+	if buf, err = ioutil.ReadFile(c.path); err != nil {
+		return err
+	}
+
+	if err := json.Unmarshal(buf, &c.config); err != nil {
+		return err
+	}
+
+	if c.tenant == "" && c.config.DefaultTenant == "" {
+		return fmt.Errorf("Not yet configured. Try `auth0 login`.")
+	}
+
+	if c.tenant == "" {
+		c.tenant = c.config.DefaultTenant
+	}
+
+	return nil
 }
 
 func mustRequireFlags(cmd *cobra.Command, flags ...string) {
@@ -177,38 +207,4 @@
 			panic(err)
 		}
 	}
-=======
-	// Once initialized, we'll keep returning the same err that was
-	// originally encountered.
-	return c.errOnce
-}
-
-func (c *cli) initContext() (err error) {
-	if c.path == "" {
-		c.path = path.Join(os.Getenv("HOME"), ".config", "auth0", "config.json")
-	}
-
-	if _, err := os.Stat(c.path); os.IsNotExist(err) {
-		return fmt.Errorf("Not yet configured. Try `auth0 login`.")
-	}
-
-	var buf []byte
-	if buf, err = ioutil.ReadFile(c.path); err != nil {
-		return err
-	}
-
-	if err := json.Unmarshal(buf, &c.config); err != nil {
-		return err
-	}
-
-	if c.tenant == "" && c.config.DefaultTenant == "" {
-		return fmt.Errorf("Not yet configured. Try `auth0 login`.")
-	}
-
-	if c.tenant == "" {
-		c.tenant = c.config.DefaultTenant
-	}
-
-	return nil
->>>>>>> 430935ac
 }