package cli

import (
	"context"
	"encoding/json"
	"errors"
	"fmt"
	"net/http"
	"os"
	"path"
	"path/filepath"
	"sort"
	"strings"
	"sync"
	"time"

	"github.com/auth0/go-auth0/management"
	"github.com/google/uuid"
	"github.com/lestrrat-go/jwx/jwt"
	"github.com/spf13/cobra"
	"github.com/spf13/pflag"

	"github.com/auth0/auth0-cli/internal/analytics"
	"github.com/auth0/auth0-cli/internal/ansi"
	"github.com/auth0/auth0-cli/internal/auth"
	"github.com/auth0/auth0-cli/internal/auth0"
	"github.com/auth0/auth0-cli/internal/buildinfo"
	"github.com/auth0/auth0-cli/internal/display"
	"github.com/auth0/auth0-cli/internal/iostream"
)

const (
	userAgent               = "Auth0 CLI"
	accessTokenExpThreshold = 5 * time.Minute
)

// config defines the exact set of tenants, access tokens, which only exists
// for a particular user's machine.
type config struct {
	InstallID     string            `json:"install_id,omitempty"`
	DefaultTenant string            `json:"default_tenant"`
	Tenants       map[string]Tenant `json:"tenants"`
}

// Tenant is the cli's concept of an auth0 tenant.
// The fields are tailor fit specifically for
// interacting with the management API.
type Tenant struct {
	Name         string         `json:"name"`
	Domain       string         `json:"domain"`
	AccessToken  string         `json:"access_token,omitempty"`
	Scopes       []string       `json:"scopes,omitempty"`
	ExpiresAt    time.Time      `json:"expires_at"`
	Apps         map[string]app `json:"apps,omitempty"`
	DefaultAppID string         `json:"default_app_id,omitempty"`
	ClientID     string         `json:"client_id"`
	ClientSecret string         `json:"client_secret"`
}

type app struct {
	FirstRuns map[string]bool `json:"first_runs"`
}

var errUnauthenticated = errors.New("Not logged in. Try 'auth0 login'.")

// cli provides all the foundational things for all the commands in the CLI,
// specifically:
//
// 1. A management API instance (e.g. go-auth0/auth0)
// 2. A renderer (which provides ansi, coloring, etc).
//
// In addition, it stores a reference to all the flags passed, e.g.:
//
// 1. --json
// 2. --tenant
// 3. --debug.
type cli struct {
	// Core primitives exposed to command builders.
	api           *auth0.API
	authenticator *auth.Authenticator
	renderer      *display.Renderer
	tracker       *analytics.Tracker

	// Set of flags which are user specified.
	debug   bool
	tenant  string
	json    bool
	force   bool
	noInput bool
	noColor bool

	// Config state management.
	initOnce sync.Once
	errOnce  error
	path     string
	config   config
}

func (t *Tenant) authenticatedWithClientCredentials() bool {
	return t.ClientID != "" && t.ClientSecret != ""
}

func (t *Tenant) authenticatedWithDeviceCodeFlow() bool {
	return t.ClientID == "" && t.ClientSecret == ""
}

func (t *Tenant) hasExpiredToken() bool {
	return time.Now().Add(accessTokenExpThreshold).After(t.ExpiresAt)
}

func (t *Tenant) regenerateAccessToken(ctx context.Context, c *cli) error {
	if t.authenticatedWithClientCredentials() {
		token, err := auth.GetAccessTokenFromClientCreds(
			ctx,
			auth.ClientCredentials{
				ClientID:     t.ClientID,
				ClientSecret: t.ClientSecret,
				Domain:       t.Domain,
			},
		)
		if err != nil {
			return err
		}

		t.AccessToken = token.AccessToken
		t.ExpiresAt = token.ExpiresAt
	}

	if t.authenticatedWithDeviceCodeFlow() {
		tokenRetriever := &auth.TokenRetriever{
			Authenticator: c.authenticator,
			Secrets:       &auth.Keyring{},
			Client:        http.DefaultClient,
		}

		tokenResponse, err := tokenRetriever.Refresh(ctx, t.Domain)
		if err != nil {
			return err
		}

		t.AccessToken = tokenResponse.AccessToken
		t.ExpiresAt = time.Now().Add(
			time.Duration(tokenResponse.ExpiresIn) * time.Second,
		)
	}

	return nil
}

// isLoggedIn encodes the domain logic for determining whether or not we're
// logged in. This might check our config storage, or just in memory.
func (c *cli) isLoggedIn() bool {
	// No need to check errors for initializing context.
	_ = c.init()

	if c.tenant == "" {
		return false
	}

	// Parse the access token for the tenant.
	t, err := jwt.ParseString(c.config.Tenants[c.tenant].AccessToken)
	if err != nil {
		return false
	}

	// Check if token is valid.
	if err = jwt.Validate(t, jwt.WithIssuer("https://auth0.auth0.com/")); err != nil {
		return false
	}

	return true
}

// setup will try to initialize the config context, as well as figure out if
// there's a readily available tenant. A management API SDK instance is initialized IFF:
//
// 1. A tenant is found.
// 2. The tenant has an access token.
func (c *cli) setup(ctx context.Context) error {
	if err := c.init(); err != nil {
		return err
	}

	t, err := c.prepareTenant(ctx)
	if err != nil {
		return err
	}

	userAgent := fmt.Sprintf("%v/%v", userAgent, strings.TrimPrefix(buildinfo.Version, "v"))

	api, err := management.New(
		t.Domain,
		management.WithStaticToken(t.AccessToken),
		management.WithUserAgent(userAgent),
	)
	if err != nil {
		return err
	}

	c.api = auth0.NewAPI(api)
	return nil
}

// prepareTenant loads the tenant, refreshing its token if necessary.
// The tenant access token needs a refresh if:
// 1. The tenant scopes are different than the currently required scopes.
// 2. The access token is expired.
func (c *cli) prepareTenant(ctx context.Context) (Tenant, error) {
	t, err := c.getTenant()
	if err != nil {
		return Tenant{}, err
	}

	if scopesChanged(t) && t.authenticatedWithDeviceCodeFlow() {
<<<<<<< HEAD
		c.renderer.Warnf("Required scopes have changed. Please log in to re-authorize the CLI.")
=======
		c.renderer.Warnf("Required scopes have changed. Please log in to re-authorize the CLI.\n")
>>>>>>> 3e367a5b
		return RunLoginAsUser(ctx, c)
	}

	if t.AccessToken != "" && !t.hasExpiredToken() {
		return t, nil
	}

	if err := t.regenerateAccessToken(ctx, c); err != nil {
		if t.authenticatedWithClientCredentials() {
<<<<<<< HEAD
			return t, fmt.Errorf("Failed to renew access token. This may occur if the designated application has been deleted or client secret has been rotated. Please re-authenticate by running `auth0 login --as-machine`")
		}

		c.renderer.Warnf("Failed to renew access token. Please log in to re-authorize the CLI.")
		return RunLoginAsUser(ctx, c)

=======
			return t, fmt.Errorf(
				"failed to fetch access token using client credentials.\n\n"+
					"This may occur if the designated application has been deleted or the client secret has been rotated.\n\n"+
					"Please re-authenticate by running: %s",
				ansi.Bold("auth0 login --domain <tenant-domain --client-id <client-id> --client-secret <client-secret>"),
			)
		}

		c.renderer.Warnf("Failed to renew access token. Please log in to re-authorize the CLI.\n")

		return RunLoginAsUser(ctx, c)
>>>>>>> 3e367a5b
	}

	if err := c.addTenant(t); err != nil {
		return Tenant{}, fmt.Errorf("unexpected error adding tenant to config: %w", err)
	}

	return t, nil
}

// scopesChanged compare the tenant scopes
// with the currently required scopes.
func scopesChanged(t Tenant) bool {
	want := auth.RequiredScopes()
	got := t.Scopes

	sort.Strings(want)
	sort.Strings(got)

	if (want == nil) != (got == nil) {
		return true
	}

	if len(want) != len(got) {
		return true
	}

	for i := range t.Scopes {
		if want[i] != got[i] {
			return true
		}
	}

	return false
}

// getTenant fetches the default tenant configured (or the tenant specified via
// the --tenant flag).
func (c *cli) getTenant() (Tenant, error) {
	if err := c.init(); err != nil {
		return Tenant{}, err
	}

	t, ok := c.config.Tenants[c.tenant]
	if !ok {
		return Tenant{}, fmt.Errorf("Unable to find tenant: %s; run 'auth0 tenants use' to see your configured tenants or run 'auth0 login' to configure a new tenant", c.tenant)
	}

	if t.Apps == nil {
		t.Apps = map[string]app{}
	}

	return t, nil
}

// listTenants fetches all of the configured tenants.
func (c *cli) listTenants() ([]Tenant, error) {
	if err := c.init(); err != nil {
		return []Tenant{}, err
	}

	tenants := make([]Tenant, 0, len(c.config.Tenants))
	for _, t := range c.config.Tenants {
		tenants = append(tenants, t)
	}

	return tenants, nil
}

// addTenant assigns an existing, or new tenant. This is expected to be called
// after a login has completed.
func (c *cli) addTenant(ten Tenant) error {
	// init will fail here with a `no tenant found` error if we're logging
	// in for the first time and that's expected.
	_ = c.init()

	// If there's no existing DefaultTenant yet, might as well set the
	// first successfully logged in tenant during onboarding.
	if c.config.DefaultTenant == "" {
		c.config.DefaultTenant = ten.Domain
	}

	// If we're dealing with an empty file, we'll need to initialize this
	// map.
	if c.config.Tenants == nil {
		c.config.Tenants = map[string]Tenant{}
	}

	c.config.Tenants[ten.Domain] = ten

	if err := c.persistConfig(); err != nil {
		return fmt.Errorf("unexpected error persisting config: %w", err)
	}

	return nil
}

func (c *cli) removeTenant(ten string) error {
	// init will fail here with a `no tenant found` error if we're logging
	// in for the first time and that's expected.
	_ = c.init()

	// If we're dealing with an empty file, we'll need to initialize this
	// map.
	if c.config.Tenants == nil {
		c.config.Tenants = map[string]Tenant{}
	}

	delete(c.config.Tenants, ten)

	// If the default tenant is being removed, we'll pick the first tenant
	// that's not the one being removed, and make that the new default.
	if c.config.DefaultTenant == ten {
		if len(c.config.Tenants) == 0 {
			c.config.DefaultTenant = ""
		} else {
		Loop:
			for t := range c.config.Tenants {
				if t != ten {
					c.config.DefaultTenant = t
					break Loop
				}
			}
		}
	}

	if err := c.persistConfig(); err != nil {
		return fmt.Errorf("Unexpected error persisting config: %w", err)
	}

	tr := &auth.TokenRetriever{Secrets: &auth.Keyring{}}
	if err := tr.Delete(ten); err != nil {
		return fmt.Errorf("Unexpected error clearing tenant information: %w", err)
	}

	return nil
}

func (c *cli) isFirstCommandRun(clientID string, command string) (bool, error) {
	tenant, err := c.getTenant()

	if err != nil {
		return false, err
	}

	if a, found := tenant.Apps[clientID]; found {
		if a.FirstRuns[command] {
			return false, nil
		}
	}

	return true, nil
}

func (c *cli) setDefaultAppID(id string) error {
	tenant, err := c.getTenant()
	if err != nil {
		return err
	}

	tenant.DefaultAppID = id

	c.config.Tenants[tenant.Domain] = tenant
	if err := c.persistConfig(); err != nil {
		return fmt.Errorf("Unexpected error persisting config: %w", err)
	}

	return nil
}

func (c *cli) setFirstCommandRun(clientID string, command string) error {
	tenant, err := c.getTenant()
	if err != nil {
		return err
	}

	if a, found := tenant.Apps[clientID]; found {
		if a.FirstRuns == nil {
			a.FirstRuns = map[string]bool{}
		}
		a.FirstRuns[command] = true
		tenant.Apps[clientID] = a
	} else {
		tenant.Apps[clientID] = app{
			FirstRuns: map[string]bool{
				command: true,
			},
		}
	}

	c.config.Tenants[tenant.Domain] = tenant

	return nil
}

func checkInstallID(c *cli) error {
	if c.config.InstallID == "" {
		c.config.InstallID = uuid.NewString()

		if err := c.persistConfig(); err != nil {
			return fmt.Errorf("unexpected error persisting config: %w", err)
		}

		c.tracker.TrackFirstLogin(c.config.InstallID)
	}

	return nil
}

func (c *cli) persistConfig() error {
	dir := filepath.Dir(c.path)
	if _, err := os.Stat(dir); os.IsNotExist(err) {
		if err := os.MkdirAll(dir, 0700); err != nil {
			return err
		}
	}

	buf, err := json.MarshalIndent(c.config, "", "    ")
	if err != nil {
		return err
	}

	if err := os.WriteFile(c.path, buf, 0600); err != nil {
		return err
	}
	return nil
}

func (c *cli) init() error {
	c.initOnce.Do(func() {
		if c.errOnce = c.initContext(); c.errOnce != nil {
			return
		}

		c.renderer.Tenant = c.tenant

		cobra.EnableCommandSorting = false
	})

	if c.json {
		c.renderer.Format = display.OutputFormatJSON
	}

	c.renderer.Tenant = c.tenant

	// Once initialized, we'll keep returning the
	// same err that was originally encountered.
	return c.errOnce
}

func (c *cli) initContext() (err error) {
	if c.path == "" {
		c.path = defaultConfigPath()
	}

	if _, err := os.Stat(c.path); os.IsNotExist(err) {
		return errUnauthenticated
	}

	var buf []byte
	if buf, err = os.ReadFile(c.path); err != nil {
		return err
	}

	if err := json.Unmarshal(buf, &c.config); err != nil {
		return err
	}

	if c.tenant == "" && c.config.DefaultTenant == "" {
		return errUnauthenticated
	}

	if c.tenant == "" {
		c.tenant = c.config.DefaultTenant
	}

	return nil
}

func defaultConfigPath() string {
	return path.Join(os.Getenv("HOME"), ".config", "auth0", "config.json")
}

func canPrompt(cmd *cobra.Command) bool {
	noInput, err := cmd.Root().Flags().GetBool("no-input")

	if err != nil {
		return false
	}

	return iostream.IsInputTerminal() && iostream.IsOutputTerminal() && !noInput
}

func shouldPrompt(cmd *cobra.Command, flag *Flag) bool {
	return canPrompt(cmd) && !flag.IsSet(cmd)
}

func shouldPromptWhenFlagless(cmd *cobra.Command, flag string) bool {
	isSet := false

	cmd.LocalFlags().VisitAll(func(f *pflag.Flag) {
		if f.Changed {
			isSet = true
		}
	})

	return canPrompt(cmd) && !isSet
}

func prepareInteractivity(cmd *cobra.Command) {
	if canPrompt(cmd) || !iostream.IsInputTerminal() {
		cmd.Flags().VisitAll(func(flag *pflag.Flag) {
			_ = cmd.Flags().SetAnnotation(flag.Name, cobra.BashCompOneRequiredFlag, []string{"false"})
		})
	}
}<|MERGE_RESOLUTION|>--- conflicted
+++ resolved
@@ -212,11 +212,7 @@
 	}
 
 	if scopesChanged(t) && t.authenticatedWithDeviceCodeFlow() {
-<<<<<<< HEAD
-		c.renderer.Warnf("Required scopes have changed. Please log in to re-authorize the CLI.")
-=======
 		c.renderer.Warnf("Required scopes have changed. Please log in to re-authorize the CLI.\n")
->>>>>>> 3e367a5b
 		return RunLoginAsUser(ctx, c)
 	}
 
@@ -226,14 +222,6 @@
 
 	if err := t.regenerateAccessToken(ctx, c); err != nil {
 		if t.authenticatedWithClientCredentials() {
-<<<<<<< HEAD
-			return t, fmt.Errorf("Failed to renew access token. This may occur if the designated application has been deleted or client secret has been rotated. Please re-authenticate by running `auth0 login --as-machine`")
-		}
-
-		c.renderer.Warnf("Failed to renew access token. Please log in to re-authorize the CLI.")
-		return RunLoginAsUser(ctx, c)
-
-=======
 			return t, fmt.Errorf(
 				"failed to fetch access token using client credentials.\n\n"+
 					"This may occur if the designated application has been deleted or the client secret has been rotated.\n\n"+
@@ -245,7 +233,6 @@
 		c.renderer.Warnf("Failed to renew access token. Please log in to re-authorize the CLI.\n")
 
 		return RunLoginAsUser(ctx, c)
->>>>>>> 3e367a5b
 	}
 
 	if err := c.addTenant(t); err != nil {
