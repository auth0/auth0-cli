--- conflicted
+++ resolved
@@ -257,33 +257,21 @@
 	qsType := quickstartsTypeFor(t)
 	quickstarts, ok := quickstartsByType[qsType]
 	if !ok {
-<<<<<<< HEAD
-		return quickstart{}, fmt.Errorf("Unknown quickstart type %s", typ)
-=======
-		return quickstart{}, fmt.Errorf("unknown quickstart type %s", qsType)
->>>>>>> 72c1a66b
+		return quickstart{}, fmt.Errorf("Unknown quickstart type %s", qsType)
 	}
 	for _, q := range quickstarts {
 		if q.Name == stack {
 			return q, nil
 		}
 	}
-<<<<<<< HEAD
-	return quickstart{}, fmt.Errorf("Quickstart not found for %s/%s", typ, stack)
-=======
-	return quickstart{}, fmt.Errorf("quickstart not found for %s/%s", qsType, stack)
->>>>>>> 72c1a66b
+	return quickstart{}, fmt.Errorf("Quickstart not found for %s/%s", qsType, stack)
 }
 
 func quickstartStacksFromType(t string) ([]string, error) {
 	qsType := quickstartsTypeFor(t)
 	_, ok := quickstartsByType[qsType]
 	if !ok {
-<<<<<<< HEAD
-		return nil, fmt.Errorf("Unknown quickstart type %s", t)
-=======
-		return nil, fmt.Errorf("unknown quickstart type %s", qsType)
->>>>>>> 72c1a66b
+		return nil, fmt.Errorf("Unknown quickstart type %s", qsType)
 	}
 	stacks := make([]string, 0, len(quickstartsByType[qsType]))
 	for _, s := range quickstartsByType[qsType] {
