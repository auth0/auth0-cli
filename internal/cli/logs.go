--- conflicted
+++ resolved
@@ -1,18 +1,12 @@
 package cli
 
 import (
-<<<<<<< HEAD
+	"fmt"
+	"sort"
 	"time"
 
 	"github.com/spf13/cobra"
 	"gopkg.in/auth0.v5/management"
-=======
-	"fmt"
-	"github.com/spf13/cobra"
-	"gopkg.in/auth0.v5/management"
-	"sort"
-	"time"
->>>>>>> 34799938
 )
 
 func getLatestLogs(cli *cli, n int) (result []*management.Log, err error) {
