package cli

import (
	"encoding/json"
	"fmt"

	"github.com/auth0/go-auth0/management"
	"github.com/spf13/cobra"

	"github.com/auth0/auth0-cli/internal/ansi"
	"github.com/auth0/auth0-cli/internal/auth0"
)

var (
	datadogRegion = Flag{
		Name:      "Datadog Region",
		LongForm:  "region",
		ShortForm: "r",
		Help: "The region in which the datadog dashboard is created.\n" +
			"If you are in the datadog EU site ('app.datadoghq.eu'), the Region should be EU otherwise it should be US.",
		IsRequired: true,
	}

	datadogRegionOptions = []string{"eu", "us", "us3", "us5"}

	datadogAPIKey = Flag{
		Name:       "Datadog API Key",
		LongForm:   "api-key",
		ShortForm:  "k",
		Help:       "Datadog API Key. To obtain a key, see the Datadog Authentication documentation (https://docs.datadoghq.com/api/latest/authentication).",
		IsRequired: true,
	}
)

func createLogStreamsDatadogCmd(cli *cli) *cobra.Command {
	var inputs struct {
		name          string
		datadogAPIKey string
		datadogRegion string
		piiConfig     string
		filters       string
	}

	cmd := &cobra.Command{
		Use:   "datadog",
		Args:  cobra.NoArgs,
		Short: "Create a new Datadog log stream",
		Long: "Build interactive dashboards and get alerted on critical issues.\n\n" +
			"To create interactively, use `auth0 logs streams create datadog` with no arguments.\n\n" +
			"To create non-interactively, supply the log stream name and other information through the flags.",
		Example: `  auth0 logs streams create datadog
  auth0 logs streams create datadog --name <name>
  auth0 logs streams create datadog --name <name> --region <region>
  auth0 logs streams create datadog --name <name> --region <region> --api-key <api-key> --filters '[{"type":"category","name":"auth.login.fail"},{"type":"category","name":"auth.signup.fail"}]'
  auth0 logs streams create datadog --name <name> --region <region> --api-key <api-key> --pii-config '{"log_fields": ["first_name", "last_name"], "method": "hash", "algorithm": "xxhash"}'
  auth0 logs streams create datadog -n <name> -r <region> -k <api-key>
  auth0 logs streams create datadog -n mylogstream -r eu -k 121233123455 --json
  auth0 logs streams create datadog -n mylogstream -r eu -k 121233123455 --json-compact`,
		RunE: func(cmd *cobra.Command, args []string) error {
			if err := logStreamName.Ask(cmd, &inputs.name, nil); err != nil {
				return err
			}

			if err := datadogRegion.Select(cmd, &inputs.datadogRegion, datadogRegionOptions, nil); err != nil {
				return err
			}

			if err := datadogAPIKey.AskPassword(cmd, &inputs.datadogAPIKey); err != nil {
				return err
			}

			var piiConfig *management.LogStreamPiiConfig
			if err := logStreamPIIConfig.Ask(cmd, &inputs.piiConfig, auth0.String("{}")); err != nil {
				return err
			}

			if inputs.piiConfig != "{}" {
				if err := json.Unmarshal([]byte(inputs.piiConfig), &piiConfig); err != nil {
					return fmt.Errorf("provider: %s credentials invalid JSON: %w", inputs.piiConfig, err)
				}
			}

			var filters *[]map[string]string
			if err := logStreamFilters.Ask(cmd, &filters, auth0.String("[]")); err != nil {
				return err
			}

			if inputs.filters != "[]" {
				if err := json.Unmarshal([]byte(inputs.filters), &filters); err != nil {
					return fmt.Errorf("provider: %s filters invalid JSON: %w", inputs.filters, err)
				}
			}

			newLogStream := &management.LogStream{
				Name: &inputs.name,
				Type: auth0.String(string(logStreamTypeDatadog)),
				Sink: &management.LogStreamSinkDatadog{
					Region: &inputs.datadogRegion,
					APIKey: &inputs.datadogAPIKey,
				},
				PIIConfig: piiConfig,
				Filters:   filters,
			}

			if err := ansi.Waiting(func() error {
				return cli.api.LogStream.Create(cmd.Context(), newLogStream)
			}); err != nil {
				return fmt.Errorf("failed to create log stream: %w", err)
			}

			return cli.renderer.LogStreamCreate(newLogStream)
		},
	}

	cmd.Flags().BoolVar(&cli.json, "json", false, "Output in json format.")
<<<<<<< HEAD
	logStreamName.RegisterString(cmd, &inputs.name, "")
	logStreamPIIConfig.RegisterString(cmd, &inputs.piiConfig, "{}")
	logStreamFilters.RegisterString(cmd, &inputs.filters, "[]")
	datadogAPIKey.RegisterString(cmd, &inputs.datadogAPIKey, "")
	datadogRegion.RegisterString(cmd, &inputs.datadogRegion, "")
=======
	cmd.Flags().BoolVar(&cli.jsonCompact, "json-compact", false, "Output in compact json format.")
	logStreamName.RegisterString(cmd, &inputs.Name, "")
	datadogAPIKey.RegisterString(cmd, &inputs.DatadogAPIKey, "")
	datadogRegion.RegisterString(cmd, &inputs.DatadogRegion, "")
>>>>>>> 2abd4cc7

	return cmd
}

func updateLogStreamsDatadogCmd(cli *cli) *cobra.Command {
	var inputs struct {
		id            string
		name          string
		piiConfig     string
		filters       string
		datadogAPIKey string
		datadogRegion string
	}

	cmd := &cobra.Command{
		Use:   "datadog",
		Args:  cobra.MaximumNArgs(1),
		Short: "Update an existing Datadog log stream",
		Long: "Build interactive dashboards and get alerted on critical issues.\n\n" +
			"To update interactively, use `auth0 logs streams create datadog` with no arguments.\n\n" +
			"To update non-interactively, supply the log stream name and other information through the flags.",
		Example: `  auth0 logs streams update datadog
  auth0 logs streams update datadog <log-stream-id> --name <name>
  auth0 logs streams update datadog <log-stream-id> --name <name> --region <region>
<<<<<<< HEAD
  auth0 logs streams update datadog <log-stream-id> --name <name> --region <region> --api-key <api-key> --filters '[{"type":"category","name":"user.fail"},{"type":"category","name":"scim.event"}]'
  auth0 logs streams update datadog <log-stream-id> --name <name> --region <region> --api-key <api-key> --pii-config '{"log_fields": ["first_name", "last_name"], "method": "mask", "algorithm": "xxhash"}'
  auth0 logs streams update datadog <log-stream-id> -n <name> -r <region> -k <api-key> -c null
  auth0 logs streams update datadog <log-stream-id> -n mylogstream -r eu -k 121233123455 --json`,
=======
  auth0 logs streams update datadog <log-stream-id> --name <name> --region <region> --api-key <api-key>
  auth0 logs streams update datadog <log-stream-id> -n <name> -r <region> -k <api-key>
  auth0 logs streams update datadog <log-stream-id> -n mylogstream -r eu -k 121233123455 --json
  auth0 logs streams update datadog <log-stream-id> -n mylogstream -r eu -k 121233123455 --json-compact`,
>>>>>>> 2abd4cc7
		RunE: func(cmd *cobra.Command, args []string) error {
			if len(args) == 0 {
				err := logStreamID.Pick(cmd, &inputs.id, cli.logStreamPickerOptionsByType(logStreamTypeDatadog))
				if err != nil {
					return err
				}
			} else {
				inputs.id = args[0]
			}

			var oldLogStream *management.LogStream
			if err := ansi.Waiting(func() (err error) {
				oldLogStream, err = cli.api.LogStream.Read(cmd.Context(), inputs.id)
				return err
			}); err != nil {
				return fmt.Errorf("failed to read log stream with ID %q: %w", inputs.id, err)
			}

			if oldLogStream.GetType() != string(logStreamTypeDatadog) {
				return errInvalidLogStreamType(inputs.id, oldLogStream.GetType(), string(logStreamTypeDatadog))
			}

			if err := logStreamName.AskU(cmd, &inputs.name, oldLogStream.Name); err != nil {
				return err
			}

			existingConfig, _ := json.Marshal(oldLogStream.GetPIIConfig())
			if err := logStreamPIIConfig.AskU(cmd, &inputs.piiConfig, auth0.String(string(existingConfig))); err != nil {
				return err
			}

			existingFilters, _ := json.Marshal(oldLogStream.GetFilters())
			if err := logStreamFilters.AskU(cmd, &inputs.filters, auth0.String(string(existingFilters))); err != nil {
				return err
			}

			datadogSink := oldLogStream.Sink.(*management.LogStreamSinkDatadog)

			if err := datadogRegion.SelectU(cmd, &inputs.datadogRegion, datadogRegionOptions, datadogSink.Region); err != nil {
				return err
			}

			if err := datadogAPIKey.AskPasswordU(cmd, &inputs.datadogAPIKey); err != nil {
				return err
			}

			updatedLogStream := &management.LogStream{
				PIIConfig: oldLogStream.GetPIIConfig(),
			}

			if inputs.name != "" {
				updatedLogStream.Name = &inputs.name
			}
			if inputs.datadogRegion != "" {
				datadogSink.Region = &inputs.datadogRegion
			}
			if inputs.datadogAPIKey != "" {
				datadogSink.APIKey = &inputs.datadogAPIKey
			}

			updatedLogStream.Sink = datadogSink

			if inputs.piiConfig != "{}" {
				var piiConfig *management.LogStreamPiiConfig
				if err := json.Unmarshal([]byte(inputs.piiConfig), &piiConfig); err != nil {
					return fmt.Errorf("provider: %s credentials invalid JSON: %w", inputs.piiConfig, err)
				}
				updatedLogStream.PIIConfig = piiConfig
			}

			if inputs.filters != "[]" {
				var filters *[]map[string]string
				if err := json.Unmarshal([]byte(inputs.filters), &filters); err != nil {
					return fmt.Errorf("provider: %s filters invalid JSON: %w", inputs.filters, err)
				}
				updatedLogStream.Filters = filters
			}

			if err := ansi.Waiting(func() error {
				return cli.api.LogStream.Update(cmd.Context(), oldLogStream.GetID(), updatedLogStream)
			}); err != nil {
				return fmt.Errorf("failed to update log stream with ID %q: %w", oldLogStream.GetID(), err)
			}

			return cli.renderer.LogStreamUpdate(updatedLogStream)
		},
	}

	cmd.Flags().BoolVar(&cli.json, "json", false, "Output in json format.")
<<<<<<< HEAD
	logStreamName.RegisterStringU(cmd, &inputs.name, "")
	logStreamPIIConfig.RegisterStringU(cmd, &inputs.piiConfig, "{}")
	logStreamFilters.RegisterStringU(cmd, &inputs.filters, "[]")
	datadogAPIKey.RegisterStringU(cmd, &inputs.datadogAPIKey, "")
	datadogRegion.RegisterStringU(cmd, &inputs.datadogRegion, "")
=======
	cmd.Flags().BoolVar(&cli.jsonCompact, "json-compact", false, "Output in compact json format.")
	logStreamName.RegisterStringU(cmd, &inputs.Name, "")
	datadogAPIKey.RegisterStringU(cmd, &inputs.DatadogAPIKey, "")
	datadogRegion.RegisterStringU(cmd, &inputs.DatadogRegion, "")
>>>>>>> 2abd4cc7

	return cmd
}<|MERGE_RESOLUTION|>--- conflicted
+++ resolved
@@ -113,18 +113,12 @@
 	}
 
 	cmd.Flags().BoolVar(&cli.json, "json", false, "Output in json format.")
-<<<<<<< HEAD
+	cmd.Flags().BoolVar(&cli.jsonCompact, "json-compact", false, "Output in compact json format.")
 	logStreamName.RegisterString(cmd, &inputs.name, "")
 	logStreamPIIConfig.RegisterString(cmd, &inputs.piiConfig, "{}")
 	logStreamFilters.RegisterString(cmd, &inputs.filters, "[]")
 	datadogAPIKey.RegisterString(cmd, &inputs.datadogAPIKey, "")
 	datadogRegion.RegisterString(cmd, &inputs.datadogRegion, "")
-=======
-	cmd.Flags().BoolVar(&cli.jsonCompact, "json-compact", false, "Output in compact json format.")
-	logStreamName.RegisterString(cmd, &inputs.Name, "")
-	datadogAPIKey.RegisterString(cmd, &inputs.DatadogAPIKey, "")
-	datadogRegion.RegisterString(cmd, &inputs.DatadogRegion, "")
->>>>>>> 2abd4cc7
 
 	return cmd
 }
@@ -149,17 +143,11 @@
 		Example: `  auth0 logs streams update datadog
   auth0 logs streams update datadog <log-stream-id> --name <name>
   auth0 logs streams update datadog <log-stream-id> --name <name> --region <region>
-<<<<<<< HEAD
   auth0 logs streams update datadog <log-stream-id> --name <name> --region <region> --api-key <api-key> --filters '[{"type":"category","name":"user.fail"},{"type":"category","name":"scim.event"}]'
   auth0 logs streams update datadog <log-stream-id> --name <name> --region <region> --api-key <api-key> --pii-config '{"log_fields": ["first_name", "last_name"], "method": "mask", "algorithm": "xxhash"}'
   auth0 logs streams update datadog <log-stream-id> -n <name> -r <region> -k <api-key> -c null
-  auth0 logs streams update datadog <log-stream-id> -n mylogstream -r eu -k 121233123455 --json`,
-=======
-  auth0 logs streams update datadog <log-stream-id> --name <name> --region <region> --api-key <api-key>
-  auth0 logs streams update datadog <log-stream-id> -n <name> -r <region> -k <api-key>
   auth0 logs streams update datadog <log-stream-id> -n mylogstream -r eu -k 121233123455 --json
   auth0 logs streams update datadog <log-stream-id> -n mylogstream -r eu -k 121233123455 --json-compact`,
->>>>>>> 2abd4cc7
 		RunE: func(cmd *cobra.Command, args []string) error {
 			if len(args) == 0 {
 				err := logStreamID.Pick(cmd, &inputs.id, cli.logStreamPickerOptionsByType(logStreamTypeDatadog))
@@ -249,18 +237,12 @@
 	}
 
 	cmd.Flags().BoolVar(&cli.json, "json", false, "Output in json format.")
-<<<<<<< HEAD
+	cmd.Flags().BoolVar(&cli.jsonCompact, "json-compact", false, "Output in compact json format.")
 	logStreamName.RegisterStringU(cmd, &inputs.name, "")
 	logStreamPIIConfig.RegisterStringU(cmd, &inputs.piiConfig, "{}")
 	logStreamFilters.RegisterStringU(cmd, &inputs.filters, "[]")
 	datadogAPIKey.RegisterStringU(cmd, &inputs.datadogAPIKey, "")
 	datadogRegion.RegisterStringU(cmd, &inputs.datadogRegion, "")
-=======
-	cmd.Flags().BoolVar(&cli.jsonCompact, "json-compact", false, "Output in compact json format.")
-	logStreamName.RegisterStringU(cmd, &inputs.Name, "")
-	datadogAPIKey.RegisterStringU(cmd, &inputs.DatadogAPIKey, "")
-	datadogRegion.RegisterStringU(cmd, &inputs.DatadogRegion, "")
->>>>>>> 2abd4cc7
 
 	return cmd
 }