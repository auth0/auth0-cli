package cli

import (
	"errors"
	"fmt"

	"github.com/auth0/go-auth0/management"
	"github.com/spf13/cobra"
	"golang.org/x/net/context"

	"github.com/auth0/auth0-cli/internal/ansi"
	"github.com/auth0/auth0-cli/internal/prompt"
)

var (
	roleID = Argument{
		Name: "Role ID",
		Help: "Id of the role.",
	}
	roleName = Flag{
		Name:       "Name",
		LongForm:   "name",
		ShortForm:  "n",
		Help:       "Name of the role.",
		IsRequired: true,
	}
	roleDescription = Flag{
		Name:       "Description",
		LongForm:   "description",
		ShortForm:  "d",
		Help:       "Description of the role.",
		IsRequired: true,
	}
	roleNumber = Flag{
		Name:      "Number",
		LongForm:  "number",
		ShortForm: "n",
		Help:      "Number of roles to retrieve. Minimum 1, maximum 1000.",
	}
)

func rolesCmd(cli *cli) *cobra.Command {
	cmd := &cobra.Command{
		Use:   "roles",
		Short: "Manage resources for roles",
		Long: "Manage resources for roles. To learn more about roles and their behavior, read " +
			"[Role-based Access Control](https://auth0.com/docs/manage-users/access-control/rbac).",
	}

	cmd.SetUsageTemplate(resourceUsageTemplate())
	cmd.AddCommand(listRolesCmd(cli))
	cmd.AddCommand(showRoleCmd(cli))
	cmd.AddCommand(createRoleCmd(cli))
	cmd.AddCommand(updateRoleCmd(cli))
	cmd.AddCommand(deleteRoleCmd(cli))
	cmd.AddCommand(rolePermissionsCmd(cli))

	return cmd
}

func listRolesCmd(cli *cli) *cobra.Command {
	var inputs struct {
		Number int
	}

	cmd := &cobra.Command{
		Use:     "list",
		Aliases: []string{"ls"},
		Args:    cobra.NoArgs,
		Short:   "List your roles",
		Long:    "List your existing roles. To create one, run: `auth0 roles create`.",
		Example: `  auth0 roles list
  auth0 roles ls
  auth0 roles ls --number 100
  auth0 roles ls -n 100 --json`,
		RunE: func(cmd *cobra.Command, args []string) error {
			if inputs.Number < 1 || inputs.Number > 1000 {
				return fmt.Errorf("number flag invalid, please pass a number between 1 and 1000")
			}

			list, err := getWithPagination(
				inputs.Number,
				func(opts ...management.RequestOption) (result []interface{}, hasNext bool, err error) {
					roleList, err := cli.api.Role.List(cmd.Context(), opts...)
					if err != nil {
						return nil, false, err
					}

					for _, role := range roleList.Roles {
						result = append(result, role)
					}

					return result, roleList.HasNext(), nil
				},
			)
			if err != nil {
				return fmt.Errorf("failed to list roles: %w", err)
			}

			var roles []*management.Role
			for _, item := range list {
				roles = append(roles, item.(*management.Role))
			}

			cli.renderer.RoleList(roles)

			return nil
		},
	}

	cmd.Flags().BoolVar(&cli.json, "json", false, "Output in json format.")
	roleNumber.RegisterInt(cmd, &inputs.Number, defaultPageSize)

	return cmd
}

func showRoleCmd(cli *cli) *cobra.Command {
	var inputs struct {
		ID string
	}

	cmd := &cobra.Command{
		Use:   "show",
		Args:  cobra.MaximumNArgs(1),
		Short: "Show a role",
		Long:  "Display information about a role.",
		Example: `  auth0 roles show
  auth0 roles show <role-id>
  auth0 roles show <role-id> --json`,
		RunE: func(cmd *cobra.Command, args []string) error {
			if len(args) == 0 {
				if err := roleID.Pick(cmd, &inputs.ID, cli.rolePickerOptions); err != nil {
					return err
				}
			} else {
				inputs.ID = args[0]
			}

			r := &management.Role{ID: &inputs.ID}

			if err := ansi.Waiting(func() error {
				var err error
				r, err = cli.api.Role.Read(cmd.Context(), inputs.ID)
				return err
			}); err != nil {
				return fmt.Errorf("failed to read role with ID %q: %w", inputs.ID, err)
			}

			cli.renderer.RoleShow(r)
			return nil
		},
	}

	cmd.Flags().BoolVar(&cli.json, "json", false, "Output in json format.")

	return cmd
}

func createRoleCmd(cli *cli) *cobra.Command {
	var inputs struct {
		Name        string
		Description string
	}

	cmd := &cobra.Command{
		Use:   "create",
		Args:  cobra.NoArgs,
		Short: "Create a new role",
		Long: "Create a new role.\n\n" +
			"To create interactively, use `auth0 roles create` with no arguments.\n\n" +
			"To create non-interactively, supply the role name and description through the flags.",
		Example: `  auth0 roles create
  auth0 roles create --name myrole --description "awesome role"
  auth0 roles create -n myrole -d "awesome role" --json`,
		RunE: func(cmd *cobra.Command, args []string) error {
			if err := roleName.Ask(cmd, &inputs.Name, nil); err != nil {
				return err
			}

			if err := roleDescription.Ask(cmd, &inputs.Description, nil); err != nil {
				return err
			}

			r := &management.Role{
				Name:        &inputs.Name,
				Description: &inputs.Description,
			}

			if err := ansi.Waiting(func() error {
				return cli.api.Role.Create(cmd.Context(), r)
			}); err != nil {
				return fmt.Errorf("failed to create role: %w", err)
			}

			cli.renderer.RoleCreate(r)

			return nil
		},
	}

	cmd.Flags().BoolVar(&cli.json, "json", false, "Output in json format.")
	roleName.RegisterString(cmd, &inputs.Name, "")
	roleDescription.RegisterString(cmd, &inputs.Description, "")

	return cmd
}

func updateRoleCmd(cli *cli) *cobra.Command {
	var inputs struct {
		ID          string
		Name        string
		Description string
	}

	cmd := &cobra.Command{
		Use:   "update",
		Args:  cobra.MaximumNArgs(1),
		Short: "Update a role",
		Long: "Update a role.\n\n" +
			"To update interactively, use `auth0 roles update` with no arguments.\n\n" +
			"To update non-interactively, supply the role id, name and description through the flags.",
		Example: `  auth0 roles update
  auth0 roles update <role-id> --name myrole
  auth0 roles update <role-id> --name myrole --description "awesome role"
  auth0 roles update <role-id> -n myrole -d "awesome role" --json`,
		RunE: func(cmd *cobra.Command, args []string) error {
			if len(args) == 0 {
				if err := roleID.Pick(cmd, &inputs.ID, cli.rolePickerOptions); err != nil {
					return err
				}
			} else {
				inputs.ID = args[0]
			}

			var currentRole *management.Role
			if err := ansi.Waiting(func() (err error) {
				currentRole, err = cli.api.Role.Read(cmd.Context(), inputs.ID)
				return err
			}); err != nil {
				return fmt.Errorf("failed to read role with ID %q: %w", inputs.ID, err)
			}

			if err := roleName.AskU(cmd, &inputs.Name, currentRole.Name); err != nil {
				return err
			}

			if err := roleDescription.AskU(cmd, &inputs.Description, currentRole.Description); err != nil {
				return err
			}

			updatedRole := &management.Role{}

			if inputs.Name != "" {
				updatedRole.Name = &inputs.Name
			}
			if inputs.Description != "" {
				updatedRole.Description = &inputs.Description
			}

			if err := ansi.Waiting(func() error {
				return cli.api.Role.Update(cmd.Context(), inputs.ID, updatedRole)
			}); err != nil {
				return fmt.Errorf("failed to update role with ID %q: %w", inputs.ID, err)
			}

			cli.renderer.RoleUpdate(updatedRole)

			return nil
		},
	}

	cmd.Flags().BoolVar(&cli.json, "json", false, "Output in json format.")
	roleName.RegisterStringU(cmd, &inputs.Name, "")
	roleDescription.RegisterStringU(cmd, &inputs.Description, "")

	return cmd
}

func deleteRoleCmd(cli *cli) *cobra.Command {
	cmd := &cobra.Command{
		Use:     "delete",
		Aliases: []string{"rm"},
		Short:   "Delete a role",
		Long: "Delete a role.\n\n" +
			"To delete interactively, use `auth0 roles delete`.\n\n" +
			"To delete non-interactively, supply the role id and the `--force` flag to skip confirmation.",
		Example: `  auth0 roles delete
  auth0 roles rm
  auth0 roles delete <role-id>
  auth0 roles delete <role-id> --force
  auth0 roles delete <role-id> <role-id2> <role-idn>
  auth0 roles delete <role-id> <role-id2> <role-idn> --force`,
		RunE: func(cmd *cobra.Command, args []string) error {
			ids := make([]string, len(args))
			if len(args) == 0 {
				if err := roleID.PickMany(cmd, &ids, cli.rolePickerOptions); err != nil {
					return err
				}
			} else {
				ids = append(ids, args...)
			}

			if !cli.force && canPrompt(cmd) {
				if confirmed := prompt.Confirm("Are you sure you want to proceed?"); !confirmed {
					return nil
				}
			}

<<<<<<< HEAD
			return ansi.ProgressBar("Deleting Role(s)", ids, func(_ int, id string) error {
				if id != "" {
					if _, err := cli.api.Role.Read(cmd.Context(), id); err != nil {
						return fmt.Errorf("Failed to delete role (%s): %w", id, err)
					}

					if err := cli.api.Role.Delete(cmd.Context(), id); err != nil {
						return fmt.Errorf("Failed to delete role (%s): %w", id, err)
=======
			return ansi.Spinner("Deleting Role(s)", func() error {
				var errs []error
				for _, id := range ids {
					if id != "" {
						if _, err := cli.api.Role.Read(cmd.Context(), id); err != nil {
							errs = append(errs, fmt.Errorf("failed to delete role with ID %q: %w", id, err))
							continue
						}

						if err := cli.api.Role.Delete(cmd.Context(), id); err != nil {
							errs = append(errs, fmt.Errorf("failed to delete role with ID %q: %w", id, err))
						}
>>>>>>> dfc8f5ea
					}
				}
				return nil
			})
		},
	}

	cmd.Flags().BoolVar(&cli.force, "force", false, "Skip confirmation.")

	return cmd
}

func (c *cli) rolePickerOptions(ctx context.Context) (pickerOptions, error) {
	list, err := c.api.Role.List(ctx)
	if err != nil {
		return nil, err
	}

	var opts pickerOptions

	for _, c := range list.Roles {
		value := c.GetID()
		label := fmt.Sprintf("%s %s", c.GetName(), ansi.Faint("("+value+")"))
		opts = append(opts, pickerOption{value: value, label: label})
	}

	if len(opts) == 0 {
		return nil, errors.New("there are currently no roles to choose from. Create one by running: `auth0 roles create`")
	}

	return opts, nil
}<|MERGE_RESOLUTION|>--- conflicted
+++ resolved
@@ -306,29 +306,14 @@
 				}
 			}
 
-<<<<<<< HEAD
 			return ansi.ProgressBar("Deleting Role(s)", ids, func(_ int, id string) error {
 				if id != "" {
 					if _, err := cli.api.Role.Read(cmd.Context(), id); err != nil {
-						return fmt.Errorf("Failed to delete role (%s): %w", id, err)
+						return fmt.Errorf("failed to delete role (%s): %w", id, err)
 					}
 
 					if err := cli.api.Role.Delete(cmd.Context(), id); err != nil {
-						return fmt.Errorf("Failed to delete role (%s): %w", id, err)
-=======
-			return ansi.Spinner("Deleting Role(s)", func() error {
-				var errs []error
-				for _, id := range ids {
-					if id != "" {
-						if _, err := cli.api.Role.Read(cmd.Context(), id); err != nil {
-							errs = append(errs, fmt.Errorf("failed to delete role with ID %q: %w", id, err))
-							continue
-						}
-
-						if err := cli.api.Role.Delete(cmd.Context(), id); err != nil {
-							errs = append(errs, fmt.Errorf("failed to delete role with ID %q: %w", id, err))
-						}
->>>>>>> dfc8f5ea
+						return fmt.Errorf("failed to delete role (%s): %w", id, err)
 					}
 				}
 				return nil
