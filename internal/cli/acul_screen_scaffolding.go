package cli

import (
	"bytes"
	"crypto/sha256"
	"encoding/json"
	"fmt"
	"io"
	"io/fs"
	"log"
	"os"
	"path/filepath"
	"time"

	"github.com/spf13/cobra"

	"github.com/auth0/auth0-cli/internal/ansi"
	"github.com/auth0/auth0-cli/internal/prompt"
)

var destDirFlag = Flag{
	Name:       "Destination Directory",
	LongForm:   "dir",
	ShortForm:  "d",
	Help:       "Path to existing project directory (must contain `acul_config.json`)",
	IsRequired: false,
}

func aculScreenAddCmd(cli *cli) *cobra.Command {
	var destDir string
	cmd := &cobra.Command{
		Use:   "add",
		Short: "Add screens to an existing project",
		Long:  "Add screens to an existing project. The project must have been initialized using `auth0 acul init`.",
		Example: `  auth0 acul screen add <screen-name> <screen-name>... --dir <app-directory>
  auth0 acul screen add login-id login-password -d acul_app`,
		RunE: func(cmd *cobra.Command, args []string) error {
			pwd, err := os.Getwd()
			if err != nil {
				return fmt.Errorf("failed to get current directory: %v", err)
			}

			if len(destDir) < 1 {
				err = destDirFlag.Ask(cmd, &destDir, &pwd)
				if err != nil {
					return err
				}
			}

			return scaffoldAddScreen(cli, args, destDir)
		},
	}

	destDirFlag.RegisterString(cmd, &destDir, "")

	return cmd
}

// checkVersionCompatibility compares the user's ACUL config version with the latest available tag
// and warns if the project version is missing or outdated.
func checkVersionCompatibility(cli *cli, aculConfig *AculConfig, latestTag string) {
	if aculConfig.AppVersion == "" {
		cli.renderer.Warnf(
			ansi.Yellow("⚠️  Missing app version in acul_config.json. Reinitialize your project with `auth0 acul init`."),
		)
		return
	}

	if aculConfig.AppVersion != latestTag {
		compareLink := fmt.Sprintf(
			"https://github.com/auth0-samples/auth0-acul-samples/compare/%s...%s",
			aculConfig.AppVersion, latestTag,
		)

		cli.renderer.Warnf(
			ansi.Yellow(fmt.Sprintf("⚠️  ACUL project version outdated (%s). Check updates: %s",
				aculConfig.AppVersion, compareLink)),
		)
	}
}

func scaffoldAddScreen(cli *cli, args []string, destDir string) error {
	aculConfig, err := loadAculConfig(filepath.Join(destDir, "acul_config.json"))

	if err != nil {
		if os.IsNotExist(err) {
			cli.renderer.Warnf("couldn't find acul_config.json in destination directory. Please ensure you're in the right directory or have initialized the project using `auth0 acul init`")
			return nil
		}

		return err
	}

	latestTag, err := getLatestReleaseTag()
	if err != nil {
		return fmt.Errorf("failed to get latest release tag: %w", err)
	}

	manifest, err := loadManifest(aculConfig.AppVersion)
	if err != nil {
		return err
	}

	checkVersionCompatibility(cli, aculConfig, latestTag)

	selectedScreens, err := selectAndFilterScreens(cli, args, manifest, aculConfig.ChosenTemplate, aculConfig.Screens)
	if err != nil {
		return err
	}

	if err = addScreensToProject(cli, destDir, aculConfig.ChosenTemplate, selectedScreens, manifest.Templates[aculConfig.ChosenTemplate]); err != nil {
		return err
	}

	runNpmGenerateScreenLoader(cli, destDir)

	if err = updateAculConfigFile(destDir, aculConfig, selectedScreens); err != nil {
		return err
	}

	showPostScaffoldingOutput(cli, destDir, "Screens added successfully")

	return nil
}

func selectAndFilterScreens(cli *cli, args []string, manifest *Manifest, chosenTemplate string, existingScreens []string) ([]string, error) {
	var availableScreenIDs []string
	for _, s := range manifest.Templates[chosenTemplate].Screens {
		availableScreenIDs = append(availableScreenIDs, s.ID)
	}

	selectedScreens, err := validateAndSelectScreens(cli, availableScreenIDs, args)
	if err != nil {
		return nil, err
	}

	var finalScreens []string
	for _, s := range selectedScreens {
		exists := false
		for _, existing := range existingScreens {
			if s == existing {
				exists = true
				break
			}
		}

		if exists {
			promptMsg := fmt.Sprintf("Screen '%s' already exists. Do you want to overwrite its directory? ", s)
			if !prompt.Confirm(promptMsg) {
				continue
			}
		}
		finalScreens = append(finalScreens, s)
	}

	if len(finalScreens) == 0 {
		return nil, fmt.Errorf("no valid screens selected after filtering existing screens")
	}

	return finalScreens, nil
}

func addScreensToProject(cli *cli, destDir, chosenTemplate string, selectedScreens []string, selectedTemplate Template) error {
	tempUnzipDir, err := downloadAndUnzipSampleRepo()
	if err != nil {
		return err
	}
	defer os.RemoveAll(tempUnzipDir) // Clean up the entire temp directory.

	var sourcePrefix = "auth0-acul-samples-monorepo-sample/" + chosenTemplate
	var sourceRoot = filepath.Join(tempUnzipDir, sourcePrefix)
	var destRoot = destDir

	missingFiles, editedFiles, err := processFiles(cli, selectedTemplate.BaseFiles, sourceRoot, destRoot)
	if err != nil {
		log.Printf("Error processing base files: %v", err)
	}

	missingDirFiles, editedDirFiles, err := processDirectories(cli, selectedTemplate.BaseDirectories, sourceRoot, destRoot)
	if err != nil {
		log.Printf("Error processing base directories: %v", err)
	}

	editedFiles = append(editedFiles, editedDirFiles...)
	missingFiles = append(missingFiles, missingDirFiles...)

	// Filter out screenLoader.ts since it gets regenerated by runNpmGenerateScreenLoader.
	filteredEditedFiles := filterOutScreenLoader(editedFiles)

	err = handleEditedFiles(cli, filteredEditedFiles, sourceRoot, destRoot)
	if err != nil {
		return fmt.Errorf("error during backup/overwrite: %w", err)
	}

	err = handleMissingFiles(cli, missingFiles, tempUnzipDir, sourcePrefix, destDir)
	if err != nil {
		return fmt.Errorf("error copying missing files: %w", err)
	}

	return copyProjectScreens(cli, selectedTemplate.Screens, selectedScreens, chosenTemplate, tempUnzipDir, destDir)
}

func handleEditedFiles(cli *cli, edited []string, sourceRoot, destRoot string) error {
	if len(edited) < 1 {
		return nil
	}

	fmt.Println("Edited files/directories may be overwritten:")
	for _, p := range edited {
		fmt.Println("  ", p)
	}

	fmt.Println("⚠️ DISCLAIMER: Some required base files and directories have been edited.\n" +
		"Your added screen(s) may NOT work correctly without these updates.\n" +
		"Proceeding without overwriting could lead to inconsistent or unstable behavior.")

	if !prompt.Confirm("Proceed with overwrite and backup? : ") {
		cli.renderer.Warnf("User opted not to overwrite modified files.")
		return nil
	}

	err := backupAndOverwrite(cli, edited, sourceRoot, destRoot)
	if err != nil {
		cli.renderer.Warnf("Error during backup and overwrite: %v\n", err)
		return err
	}

	cli.renderer.Infof(ansi.Bold(ansi.Blue("Edited files backed up to back_up folder and overwritten.")))

	return nil
}

// Copy missing files from source to destination.
func handleMissingFiles(cli *cli, missing []string, tempUnzipDir, sourcePrefix, destDir string) error {
	for _, baseFile := range missing {
		srcPath := filepath.Join(tempUnzipDir, sourcePrefix, baseFile)
		destPath := filepath.Join(destDir, baseFile)
		if _, err := os.Stat(srcPath); os.IsNotExist(err) {
			cli.renderer.Warnf("Warning: Source file does not exist: %s", srcPath)
			continue
		}

		parentDir := filepath.Dir(destPath)
		if err := os.MkdirAll(parentDir, 0755); err != nil {
			cli.renderer.Warnf("Error creating parent dir for %s: %v", baseFile, err)
			continue
		}

		if err := copyFile(srcPath, destPath); err != nil {
			return fmt.Errorf("error copying file %s: %w", baseFile, err)
		}
	}
	return nil
}

// backupAndOverwrite backs up edited files, then overwrites them with source files.
func backupAndOverwrite(cli *cli, edited []string, sourceRoot, destRoot string) error {
	backupRoot := filepath.Join(destRoot, "back_up")

	// Remove existing backup folder if it exists.
	if _, err := os.Stat(backupRoot); err == nil {
		if err := os.RemoveAll(backupRoot); err != nil {
			return fmt.Errorf("failed to clear existing backup folder: %w", err)
		}
	}

	// Create a fresh backup folder.
	if err := os.MkdirAll(backupRoot, 0755); err != nil {
		return fmt.Errorf("failed to create backup directory: %w", err)
	}

	for _, relPath := range edited {
		destFile := filepath.Join(destRoot, relPath)
		backupFile := filepath.Join(backupRoot, relPath)
		sourceFile := filepath.Join(sourceRoot, relPath)

		if err := os.MkdirAll(filepath.Dir(backupFile), 0755); err != nil {
			cli.renderer.Warnf("Failed to create backup directory for %s: %v", relPath, err)
			continue
		}

		if err := copyFile(destFile, backupFile); err != nil {
			cli.renderer.Warnf("Failed to backup file %s: %v", relPath, err)
			continue
		}

		if err := copyFile(sourceFile, destFile); err != nil {
			cli.renderer.Errorf("Failed to overwrite file %s: %v", relPath, err)
			continue
		}

		cli.renderer.Infof("Overwritten: %s", relPath)
	}
	return nil
}

// processDirectories processes files in all base directories relative to chosenTemplate.
func processDirectories(cli *cli, baseDirs []string, sourceRoot, destRoot string) (missing, edited []string, err error) {
	for _, dir := range baseDirs {
		sourceDir := filepath.Join(sourceRoot, dir)
		files, listErr := listFilesInDir(sourceDir)
		if listErr != nil {
			return
		}

		for _, sourceFile := range files {
			relPath, relErr := filepath.Rel(sourceRoot, sourceFile)
			if relErr != nil {
				continue
			}

			destFile := filepath.Join(destRoot, relPath)
			editedFlag, compErr := isFileEdited(sourceFile, destFile)
			switch {
			case compErr != nil && os.IsNotExist(compErr):
				missing = append(missing, relPath)
			case compErr != nil:
				cli.renderer.Warnf("Warning: failed to determine if file has been edited: %v", compErr)
				continue
			case editedFlag:
				edited = append(edited, relPath)
			}
		}
	}
	return
}

func listFilesInDir(dir string) ([]string, error) {
	var files []string
	err := filepath.Walk(dir, func(path string, info fs.FileInfo, err error) error {
		if err != nil {
			return err
		}
		if !info.IsDir() {
			files = append(files, path)
		}
		return nil
	})

	return files, err
}

func processFiles(cli *cli, baseFiles []string, sourceRoot, destRoot string) (missing, edited []string, err error) {
	for _, baseFile := range baseFiles {
		sourcePath := filepath.Join(sourceRoot, baseFile)
		destPath := filepath.Join(destRoot, baseFile)

		editedFlag, err := isFileEdited(sourcePath, destPath)
		switch {
		case err != nil && os.IsNotExist(err):
			missing = append(missing, baseFile)
		case err != nil:
			cli.renderer.Warnf("Warning: failed to determine if file has been edited: %v", err)
			continue
		case editedFlag:
			edited = append(edited, baseFile)
		}
	}
	return
}

func isFileEdited(source, dest string) (bool, error) {
	sourceInfo, err := os.Stat(source)
	if err != nil {
		return false, err
	}

	destInfo, err := os.Stat(dest)
	if os.IsNotExist(err) {
		return true, nil
	}

	if err != nil {
		return false, err
	}

	if sourceInfo.Size() != destInfo.Size() {
		return true, nil
	}

	hashSource, err := fileHash(source)
	if err != nil {
		return false, err
	}
	hashDest, err := fileHash(dest)
	if err != nil {
		return false, err
	}

	return !bytes.Equal(hashSource, hashDest), nil
}

func fileHash(path string) ([]byte, error) {
	f, err := os.Open(path)
	if err != nil {
		return nil, err
	}
	defer f.Close()
	h := sha256.New()
	// Use buffered copy for performance.
	if _, err := io.Copy(h, f); err != nil {
		return nil, err
	}
	return h.Sum(nil), nil
}

// LoadAculConfig loads acul_config.json from the specified directory.
func loadAculConfig(configPath string) (*AculConfig, error) {
	data, err := os.ReadFile(configPath)
	if err != nil {
		return nil, err
	}

	var config AculConfig
	err = json.Unmarshal(data, &config)
	if err != nil {
		return nil, err
	}

	return &config, nil
}

<<<<<<< HEAD
func addUniqueScreens(aculConfig *AculConfig, selectedScreens []string) {
	existingSet := make(map[string]bool)
	for _, screen := range aculConfig.Screens {
		existingSet[screen] = true
	}

	for _, screen := range selectedScreens {
		if !existingSet[screen] {
			aculConfig.Screens = append(aculConfig.Screens, screen)
			existingSet[screen] = true
		}
	}
}

func updateAculConfigFile(destDir string, aculConfig *AculConfig, selectedScreens []string) error {
	addUniqueScreens(aculConfig, selectedScreens)
	aculConfig.ModifiedAt = time.Now().UTC().Format(time.RFC3339)
	configBytes, err := json.MarshalIndent(aculConfig, "", "  ")
=======
// addUniqueScreens ensures selectedScreens are added uniquely to cfg.Screens.
func addUniqueScreens(cfg *AculConfig, selected []string) {
	seen := make(map[string]bool, len(cfg.Screens))
	for _, s := range cfg.Screens {
		seen[s] = true
	}

	for _, s := range selected {
		if !seen[s] {
			cfg.Screens = append(cfg.Screens, s)
			seen[s] = true
		}
	}
}

// updateAculConfigFile merges new screens into acul_config.json and updates metadata.
func updateAculConfigFile(destDir string, cfg *AculConfig, selectedScreens []string) error {
	if cfg == nil {
		return fmt.Errorf("aculConfig cannot be nil")
	}

	addUniqueScreens(cfg, selectedScreens)
	cfg.ModifiedAt = time.Now().UTC().Format(time.RFC3339)

	configPath := filepath.Join(destDir, "acul_config.json")
	data, err := json.MarshalIndent(cfg, "", "  ")
>>>>>>> 27c4cef7
	if err != nil {
		return fmt.Errorf("failed to marshal acul_config.json: %w", err)
	}

	if err := os.WriteFile(configPath, data, 0644); err != nil {
		return fmt.Errorf("failed to write acul_config.json: %w", err)
	}

	return nil
}

// since it gets regenerated by runNPMGenerate command anyway.
func filterOutScreenLoader(editedFiles []string) []string {
	var filtered []string
	for _, file := range editedFiles {
		// Skip only the specific screenLoader.ts file that gets regenerated.
		normalizedPath := filepath.ToSlash(file)
		if normalizedPath == "src/utils/screen/screenLoader.ts" {
			continue
		}
		filtered = append(filtered, file)
	}
	return filtered
}<|MERGE_RESOLUTION|>--- conflicted
+++ resolved
@@ -300,6 +300,7 @@
 		sourceDir := filepath.Join(sourceRoot, dir)
 		files, listErr := listFilesInDir(sourceDir)
 		if listErr != nil {
+			err = fmt.Errorf("failed to list files in %s: %w", sourceDir, listErr)
 			return
 		}
 
@@ -420,37 +421,17 @@
 	return &config, nil
 }
 
-<<<<<<< HEAD
-func addUniqueScreens(aculConfig *AculConfig, selectedScreens []string) {
-	existingSet := make(map[string]bool)
-	for _, screen := range aculConfig.Screens {
-		existingSet[screen] = true
-	}
-
-	for _, screen := range selectedScreens {
-		if !existingSet[screen] {
-			aculConfig.Screens = append(aculConfig.Screens, screen)
-			existingSet[screen] = true
-		}
-	}
-}
-
-func updateAculConfigFile(destDir string, aculConfig *AculConfig, selectedScreens []string) error {
-	addUniqueScreens(aculConfig, selectedScreens)
-	aculConfig.ModifiedAt = time.Now().UTC().Format(time.RFC3339)
-	configBytes, err := json.MarshalIndent(aculConfig, "", "  ")
-=======
 // addUniqueScreens ensures selectedScreens are added uniquely to cfg.Screens.
 func addUniqueScreens(cfg *AculConfig, selected []string) {
-	seen := make(map[string]bool, len(cfg.Screens))
+	existingSet := make(map[string]bool, len(cfg.Screens))
 	for _, s := range cfg.Screens {
-		seen[s] = true
+		existingSet[s] = true
 	}
 
 	for _, s := range selected {
-		if !seen[s] {
+		if !existingSet[s] {
 			cfg.Screens = append(cfg.Screens, s)
-			seen[s] = true
+			existingSet[s] = true
 		}
 	}
 }
@@ -466,7 +447,6 @@
 
 	configPath := filepath.Join(destDir, "acul_config.json")
 	data, err := json.MarshalIndent(cfg, "", "  ")
->>>>>>> 27c4cef7
 	if err != nil {
 		return fmt.Errorf("failed to marshal acul_config.json: %w", err)
 	}
