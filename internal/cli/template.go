--- conflicted
+++ resolved
@@ -183,11 +183,7 @@
 
 	g.Go(func() error {
 		var err error
-<<<<<<< HEAD
-		clients, err = cli.api.Client.List(management.Context(ctx))
-=======
-		clients, err = cli.api.Client.List(management.ExcludeFields(clientExcludedList...))
->>>>>>> 1bea3af8
+		clients, err = cli.api.Client.List(management.Context(ctx), management.ExcludeFields(clientExcludedList...))
 		return err
 	})
 
