package cli

import (
	"crypto/rand"
	"encoding/base64"
	"encoding/json"
	"fmt"
	"net/http"
	"net/url"
	"strings"

	"github.com/auth0/go-auth0/management"
	"github.com/pkg/browser"
	"golang.org/x/net/context"

	"github.com/auth0/auth0-cli/internal/ansi"
	"github.com/auth0/auth0-cli/internal/auth/authutil"
	"github.com/auth0/auth0-cli/internal/auth0"
	"github.com/auth0/auth0-cli/internal/config"
	"github.com/auth0/auth0-cli/internal/prompt"
)

const (
	cliLoginTestingClientName        string = "CLI Login Testing"
	cliLoginTestingClientDescription string = "A client used for testing logins using the Auth0 CLI."
	cliLoginTestingCallbackAddr      string = "localhost:8484"
	cliLoginTestingCallbackURL       string = "http://localhost:8484"
	cliLoginTestingInitiateLoginURI  string = "https://cli.auth0.com"
	cliLoginTestingStateSize         int    = 64
	manageURL                        string = "https://manage.auth0.com"
)

var cliLoginTestingScopes = []string{"openid", "profile"}

func BuildOauthTokenURL(domain string) string {
	var path = "/oauth/token"

	u := &url.URL{
		Scheme: "https",
		Host:   domain,
		Path:   path,
	}

	return u.String()
}

func BuildOauthTokenParams(clientID, clientSecret, audience string) url.Values {
	q := url.Values{
		"audience":      {audience},
		"client_id":     {clientID},
		"client_secret": {clientSecret},
		"grant_type":    {"client_credentials"},
	}
	return q
}

// runClientCredentialsFlow runs an M2M client
// credentials flow without opening a browser.
func runClientCredentialsFlow(
	ctx context.Context,
	cli *cli,
	client *management.Client,
	audience string,
	tenantDomain string,
) (*authutil.TokenResponse, error) {
	if err := checkClientIsAuthorizedForAPI(ctx, cli, client, audience); err != nil {
		return nil, err
	}

	tokenURL := BuildOauthTokenURL(tenantDomain)
	payload := BuildOauthTokenParams(client.GetClientID(), client.GetClientSecret(), audience)

	var tokenResponse *authutil.TokenResponse
	err := ansi.Spinner("Waiting for token", func() error {
		response, err := http.PostForm(tokenURL, payload)
		if err != nil {
			return err
		}
		defer func() {
			_ = response.Body.Close()
		}()

		if err = json.NewDecoder(response.Body).Decode(&tokenResponse); err != nil {
			return fmt.Errorf("failed to decode the response: %w", err)
		}

		return nil
	})

	return tokenResponse, err
}

// runLoginFlowPreflightChecks checks if we need to make any updates
// to the client being tested in order to log in successfully.
// If so, it asks the user to confirm whether to proceed.
func runLoginFlowPreflightChecks(cli *cli, c *management.Client) (abort bool) {
	if !cli.noInput {
		cli.renderer.Infof("A browser window needs to be opened to complete this client's login flow.")
		cli.renderer.Infof("Once login is complete, you can return to the CLI to view user profile information and tokens.")
		cli.renderer.Newline()
	}

	// Check if the chosen client includes our local callback URL in its allowed list.
	// If not we'll need to add it (after asking the user for permission).
	if !hasLocalCallbackURL(c) {
		cli.renderer.Warnf("The client you are using does not currently allow callbacks to localhost.")
		cli.renderer.Warnf("To complete the login flow the CLI needs to redirect logins to a local server and record the result.\n")
		cli.renderer.Warnf("The client will be modified to update the allowed callback URLs, we'll remove them when done.")
		cli.renderer.Warnf("If you do not wish to modify the client, you can abort now.")
		cli.renderer.Newline()
	}

	if !cli.force && !cli.noInput {
		if confirmed := prompt.Confirm("Do you wish to proceed?"); !confirmed {
			return false
		}
	}

	cli.renderer.Newline()

	return true
}

// runLoginFlow initiates a full user-facing login flow, waits for a response
// and returns the retrieved tokens to the caller when done.
func runLoginFlow(ctx context.Context, cli *cli, c *management.Client, connName, audience, prompt string, scopes []string, customDomain string) (*authutil.TokenResponse, error) {
	var tokenResponse *authutil.TokenResponse

	err := ansi.Spinner("Waiting for login flow to complete", func() error {
		callbackAdded, err := addLocalCallbackURLToClient(ctx, cli.api.Client, c)
		if err != nil {
			return err
		}

		state, err := generateState(cliLoginTestingStateSize)
		if err != nil {
			return err
		}

		domain := cli.tenant
		if customDomain != "" {
			domain = customDomain
		}

		// Build a login URL and initiate login in a browser window.
		loginURL, err := authutil.BuildLoginURL(domain, c.GetClientID(), cliLoginTestingCallbackURL, state, connName, audience, prompt, scopes)
		if err != nil {
			return err
		}

		if cli.noInput {
			cli.renderer.Infof("Open the following URL in a browser: %s\n", loginURL)
		} else {
			if err := browser.OpenURL(loginURL); err != nil {
				return err
			}
		}

		// Launch a HTTP server to wait for the callback to capture the auth
		// code.
		authCode, authState, err := authutil.WaitForBrowserCallback(cliLoginTestingCallbackAddr)
		if err != nil {
			return err
		}

		if state != authState {
			return fmt.Errorf("unexpected auth state")
		}

		// Once the callback is received, exchange the code for an access
		// token.
		tokenResponse, err = authutil.ExchangeCodeForToken(
			http.DefaultClient,
			cli.tenant,
			c.GetClientID(),
			c.GetClientSecret(),
			authCode,
			cliLoginTestingCallbackURL,
		)
		if err != nil {
			return fmt.Errorf("%w", err)
		}

		// If we added the local callback URL to the client then we need to
		// remove it when we're done.
		defer func() {
			if callbackAdded {
				if err := removeLocalCallbackURLFromClient(ctx, cli.api.Client, c); err != nil { // TODO: Make it a warning.
<<<<<<< HEAD
					cli.renderer.Errorf("Failed to remove callback URL '%s' from client: %s", cliLoginTestingCallbackURL, err)
=======
					cli.renderer.Errorf("Unable to remove callback URL '%s' from client: %s", cliLoginTestingCallbackURL, err)
>>>>>>> dfc8f5ea
				}
			}
		}()

		return nil
	})

	return tokenResponse, err
}

// check if a client is already configured with our local callback URL.
func hasLocalCallbackURL(client *management.Client) bool {
	for _, callbackURL := range client.GetCallbacks() {
		if callbackURL == cliLoginTestingCallbackURL {
			return true
		}
	}

	return false
}

// adds the localhost callback URL to a given application.
func addLocalCallbackURLToClient(ctx context.Context, clientManager auth0.ClientAPI, client *management.Client) (bool, error) {
	for _, callbackURL := range client.GetCallbacks() {
		if callbackURL == cliLoginTestingCallbackURL {
			return false, nil
		}
	}

	callbacks := append(client.GetCallbacks(), cliLoginTestingCallbackURL)
	updatedClient := &management.Client{
		Callbacks: &callbacks,
	}
	// Reflect the changes in the original client instance so when we check it
	// later it has the proper values in Callbacks.
	client.Callbacks = updatedClient.Callbacks
	return true, clientManager.Update(ctx, client.GetClientID(), updatedClient)
}

func removeLocalCallbackURLFromClient(ctx context.Context, clientManager auth0.ClientAPI, client *management.Client) error {
	callbacks := make([]string, 0)
	for _, callbackURL := range client.GetCallbacks() {
		if callbackURL != cliLoginTestingCallbackURL {
			callbacks = append(callbacks, callbackURL)
		}
	}

	// No callback URLs to remove, so don't attempt to do so.
	if len(client.GetCallbacks()) == len(callbacks) {
		return nil
	}

	// Can't update a client to have 0 callback URLs, so don't attempt it.
	if len(callbacks) == 0 {
		return nil
	}

	updatedClient := &management.Client{
		Callbacks: &callbacks,
	}
	return clientManager.Update(ctx, client.GetClientID(), updatedClient)
}

// generate state parameter value used to mitigate CSRF attacks
// more: https://auth0.com/docs/protocols/state-parameters
func generateState(size int) (string, error) {
	b := make([]byte, size)
	_, err := rand.Read(b)
	if err != nil {
		return "", err
	}

	return base64.RawURLEncoding.EncodeToString(b), nil
}

// check if slice contains a string.
func containsStr(s []string, u string) bool {
	for _, a := range s {
		if a == u {
			return true
		}
	}
	return false
}

func openManageURL(cli *cli, tenant string, path string) {
	manageTenantURL := formatManageTenantURL(tenant, &cli.Config)
	if len(manageTenantURL) == 0 || len(path) == 0 {
		cli.renderer.Warnf("Failed to format the correct URL, please ensure you have run 'auth0 login' and try again.")
		return
	}

	settingsURL := fmt.Sprintf("%s%s", manageTenantURL, path)

	if cli.noInput {
		cli.renderer.Infof("Open the following URL in a browser: %s", settingsURL)
		return
	}

	if err := browser.OpenURL(settingsURL); err != nil {
		cli.renderer.Warnf("Couldn't open the URL, please do it manually: %s", settingsURL)
	}
}

func formatManageTenantURL(tenant string, cfg *config.Config) string {
	if len(tenant) == 0 {
		return ""
	}
	// ex: dev-tti06f6y.us.auth0.com
	s := strings.Split(tenant, ".")

	if len(s) < 3 {
		return ""
	}

	var region string
	if len(s) == 3 { // It's a PUS1 tenant, ex: dev-tti06f6y.auth0.com.
		region = "us"
	} else {
		region = s[len(s)-3]
	}

	tenantName := cfg.Tenants[tenant].Name
	if len(tenantName) == 0 {
		return ""
	}
	return fmt.Sprintf("%s/dashboard/%s/%s/",
		manageURL,
		region,
		tenantName,
	)
}<|MERGE_RESOLUTION|>--- conflicted
+++ resolved
@@ -186,11 +186,7 @@
 		defer func() {
 			if callbackAdded {
 				if err := removeLocalCallbackURLFromClient(ctx, cli.api.Client, c); err != nil { // TODO: Make it a warning.
-<<<<<<< HEAD
-					cli.renderer.Errorf("Failed to remove callback URL '%s' from client: %s", cliLoginTestingCallbackURL, err)
-=======
-					cli.renderer.Errorf("Unable to remove callback URL '%s' from client: %s", cliLoginTestingCallbackURL, err)
->>>>>>> dfc8f5ea
+					cli.renderer.Errorf("failed to remove callback URL '%s' from client: %s", cliLoginTestingCallbackURL, err)
 				}
 			}
 		}()
