--- conflicted
+++ resolved
@@ -73,75 +73,44 @@
 }
 
 func deleteUserBlocksCmd(cli *cli) *cobra.Command {
-<<<<<<< HEAD
-	var inputs struct {
-		userIdentifier string
-	}
-
 	cmd := &cobra.Command{
 		Use:   "unblock",
-		Args:  cobra.MaximumNArgs(1),
-		Short: "Remove brute-force protection blocks for a given user",
-		Long:  "Remove brute-force protection blocks for a given user by user ID, username, phone number or email.",
-		Example: `  auth0 users blocks unblock <user-id|username|email|phone-number>
+		Short: "Remove brute-force protection blocks for users",
+		Long:  "Remove brute-force protection blocks for users by user ID, username, phone number or email.",
+		Example: `  auth0 users blocks unblock <user-id1|username1|email1|phone-number1> <user-id2|username2|email2|phone-number2>
   auth0 users blocks unblock "auth0|61b5b6e90783fa19f7c57dad
-  auth0 users blocks unblock "frederik@travel0.com"
+  auth0 users blocks unblock "frederik@travel0.com" "poovam@travel0.com"
 		`,
-=======
-	cmd := &cobra.Command{
-		Use:   "unblock",
-		Short: "Remove brute-force protection blocks for a given user",
-		Long:  "Remove brute-force protection blocks for a given user.",
-		Example: `  auth0 users blocks unblock
-  auth0 users blocks unblock <user-id>
-  auth0 users blocks unblock <user-id> <user-id2> <user-idn>`,
->>>>>>> dba337f8
 		RunE: func(cmd *cobra.Command, args []string) error {
-			ids := make([]string, len(args))
+			identifiers := make([]string, len(args))
 			if len(args) == 0 {
-<<<<<<< HEAD
-				if err := userID.Ask(cmd, &inputs.userIdentifier); err != nil {
-=======
 				var id string
 				if err := userID.Ask(cmd, &id); err != nil {
->>>>>>> dba337f8
 					return err
 				}
-				ids = append(ids, id)
+				identifiers = append(identifiers, id)
 			} else {
-<<<<<<< HEAD
-				inputs.userIdentifier = args[0]
-			}
-
-			err := ansi.Spinner("Unblocking user...", func() error {
-				err := cli.api.User.Unblock(cmd.Context(), inputs.userIdentifier)
-				if mErr, ok := err.(management.Error); ok && mErr.Status() != http.StatusBadRequest {
-					return err
-				}
-
-				return cli.api.User.UnblockByIdentifier(cmd.Context(), inputs.userIdentifier)
-			})
-			if err != nil {
-				return fmt.Errorf("failed to unblock user with ID %s: %w", inputs.userIdentifier, err)
-			}
-
-			return nil
-=======
-				ids = append(ids, args...)
+				identifiers = append(identifiers, args...)
 			}
 
 			return ansi.Spinner("Unblocking user(s)...", func() error {
 				var errs []error
-				for _, id := range ids {
-					if id != "" {
-						if err := cli.api.User.Unblock(cmd.Context(), id); err != nil {
-							errs = append(errs, fmt.Errorf("failed to unblock user with ID %s: %w", id, err))
+				for _, identifier := range identifiers {
+					if identifier != "" {
+						err := cli.api.User.Unblock(cmd.Context(), identifier)
+						if mErr, ok := err.(management.Error); ok && mErr.Status() != http.StatusBadRequest {
+							errs = append(errs, fmt.Errorf("failed to unblock user with identifier %s: %w", identifier, err))
+							continue
+						}
+
+						err = cli.api.User.UnblockByIdentifier(cmd.Context(), identifier)
+						if err != nil {
+							errs = append(errs, fmt.Errorf("failed to unblock user with identifier %s: %w", identifier, err))
 						}
 					}
 				}
 				return errors.Join(errs...)
 			})
->>>>>>> dba337f8
 		},
 	}
 
