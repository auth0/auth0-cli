package cli

import (
	"encoding/json"
	"fmt"
	"io"
	"net/http"
	"os"
	"os/exec"
	"path/filepath"
	"regexp"
	"strconv"
	"strings"
	"time"

	"github.com/spf13/cobra"

	"github.com/auth0/auth0-cli/internal/ansi"
	"github.com/auth0/auth0-cli/internal/prompt"
	"github.com/auth0/auth0-cli/internal/utils"
)

type Manifest struct {
	Templates map[string]Template `json:"templates"`
	Metadata  Metadata            `json:"metadata"`
}

type Template struct {
	Name            string    `json:"name"`
	Description     string    `json:"description"`
	Framework       string    `json:"framework"`
	SDK             string    `json:"sdk"`
	BaseFiles       []string  `json:"base_files"`
	BaseDirectories []string  `json:"base_directories"`
	Screens         []Screens `json:"screens"`
}

type Screens struct {
	ID          string `json:"id"`
	Name        string `json:"name"`
	Description string `json:"description"`
	Path        string `json:"path"`
}

type Metadata struct {
	Version     string `json:"version"`
	Repository  string `json:"repository"`
	LastUpdated string `json:"last_updated"`
	Description string `json:"description"`
}

// loadManifest downloads and parses the manifest.json for the latest release.
func loadManifest(tag string) (*Manifest, error) {
	client := &http.Client{Timeout: 15 * time.Second}
	url := fmt.Sprintf("https://raw.githubusercontent.com/auth0-samples/auth0-acul-samples/%s/manifest.json", tag)

	resp, err := client.Get(url)
	if err != nil {
		return nil, fmt.Errorf("cannot fetch manifest: %w", err)
	}
	defer resp.Body.Close()

	if resp.StatusCode != http.StatusOK {
		return nil, fmt.Errorf("failed to fetch manifest: received status code %d", resp.StatusCode)
	}

	body, err := io.ReadAll(resp.Body)
	if err != nil {
		return nil, fmt.Errorf("cannot read manifest body: %w", err)
	}

	var manifest Manifest
	if err := json.Unmarshal(body, &manifest); err != nil {
		return nil, fmt.Errorf("invalid manifest format: %w", err)
	}

	return &manifest, nil
}

// getLatestReleaseTag fetches the latest tag from GitHub API.
func getLatestReleaseTag() (string, error) {
	client := &http.Client{Timeout: 15 * time.Second}
	url := "https://api.github.com/repos/auth0-samples/auth0-acul-samples/tags"

	resp, err := client.Get(url)
	if err != nil {
		return "", fmt.Errorf("failed to fetch tags: %w", err)
	}
	defer resp.Body.Close()

	if resp.StatusCode != http.StatusOK {
		return "", fmt.Errorf("failed to fetch tags: received status code %d", resp.StatusCode)
	}

	body, err := io.ReadAll(resp.Body)
	if err != nil {
		return "", fmt.Errorf("failed to read response body: %w", err)
	}

	var tags []struct {
		Name string `json:"name"`
	}

	if err := json.Unmarshal(body, &tags); err != nil {
		return "", fmt.Errorf("failed to parse tags response: %w", err)
	}

	if len(tags) == 0 {
		return "", fmt.Errorf("no tags found in repository")
	}

	// TODO: return tags[0].Name, nil.
	return "monorepo-sample", nil
}

var (
	templateFlag = Flag{
		Name:       "Template",
		LongForm:   "template",
		ShortForm:  "t",
		Help:       "Template framework to use for your ACUL project.",
		IsRequired: false,
	}

	screensFlag = Flag{
		Name:       "Screens",
		LongForm:   "screens",
		ShortForm:  "s",
		Help:       "Comma-separated list of screens to include in your ACUL project.",
		IsRequired: false,
	}
)

// / aculInitCmd returns the cobra.Command for project initialization.
func aculInitCmd(cli *cli) *cobra.Command {
	var inputs struct {
		Template string
		Screens  []string
	}

	cmd := &cobra.Command{
		Use:   "init",
		Args:  cobra.MaximumNArgs(1),
		Short: "Generate a new ACUL project from a template",
		Long: `Generate a new Advanced Customizations for Universal Login (ACUL) project from a template.
This command creates a new project with your choice of framework and authentication screens (login, signup, mfa, etc.). 
The generated project includes all necessary configuration and boilerplate code to get started with ACUL customizations.`,
		Example: `  auth0 acul init <app_name>
  auth0 acul init acul-sample-app
  auth0 acul init acul-sample-app --template react --screens login,signup
  auth0 acul init acul-sample-app -t react -s login,mfa,signup`,
		RunE: func(cmd *cobra.Command, args []string) error {
			ctx := cmd.Context()

			if err := ensureACULPrerequisites(ctx, cli.api); err != nil {
				return err
			}

			return runScaffold(cli, cmd, args, &inputs)
		},
	}

	templateFlag.RegisterString(cmd, &inputs.Template, "")
	screensFlag.RegisterStringSlice(cmd, &inputs.Screens, []string{})

	return cmd
}

func runScaffold(cli *cli, cmd *cobra.Command, args []string, inputs *struct {
	Template string
	Screens  []string
}) error {
	if err := checkNodeInstallation(); err != nil {
		return err
	}

	latestTag, err := getLatestReleaseTag()
	if err != nil {
		return fmt.Errorf("failed to get latest release tag: %w", err)
	}

	manifest, err := loadManifest(latestTag)
	if err != nil {
		return err
	}

	chosenTemplate, err := selectTemplate(cmd, manifest, inputs.Template)
	if err != nil {
		return err
	}

	selectedScreens, err := validateAndSelectScreens(cli, manifest.Templates[chosenTemplate].Screens, inputs.Screens)
	if err != nil {
		return err
	}

	destDir := getDestDir(args)

	if err := os.MkdirAll(destDir, 0755); err != nil {
		return fmt.Errorf("failed to create project dir: %w", err)
	}

	tempUnzipDir, err := downloadAndUnzipSampleRepo()
	if err != nil {
		return err
	}

	defer os.RemoveAll(tempUnzipDir)

	selectedTemplate := manifest.Templates[chosenTemplate]

	err = copyTemplateBaseDirs(cli, selectedTemplate.BaseDirectories, chosenTemplate, tempUnzipDir, destDir)
	if err != nil {
		return err
	}

	err = copyProjectTemplateFiles(cli, selectedTemplate.BaseFiles, chosenTemplate, tempUnzipDir, destDir)
	if err != nil {
		return err
	}

	err = copyProjectScreens(cli, selectedTemplate.Screens, selectedScreens, chosenTemplate, tempUnzipDir, destDir)
	if err != nil {
		return err
	}

	err = writeAculConfig(destDir, chosenTemplate, selectedScreens, manifest.Metadata.Version, latestTag)
	if err != nil {
		fmt.Printf("Failed to write config: %v\n", err)
	}

	runNpmGenerateScreenLoader(cli, destDir)

	if prompt.Confirm("Do you want to run npm install?") {
		runNpmInstall(cli, destDir)
	}

	showPostScaffoldingOutput(cli, destDir, "Project successfully created")

	return nil
}

func selectTemplate(cmd *cobra.Command, manifest *Manifest, providedTemplate string) (string, error) {
	var templateNames []string
	nameToKey := make(map[string]string)

	for key, template := range manifest.Templates {
		templateNames = append(templateNames, template.Name)
		nameToKey[template.Name] = key
	}

	// If template provided via flag, validate it.
	if providedTemplate != "" {
		for key, template := range manifest.Templates {
			if template.Name == providedTemplate || key == providedTemplate {
				return key, nil
			}
		}
		return "", fmt.Errorf("invalid template '%s'. Available templates: %s",
			providedTemplate, strings.Join(templateNames, ", "))
	}

	var chosenTemplateName string
	err := templateFlag.Select(cmd, &chosenTemplateName, templateNames, nil)
	if err != nil {
		return "", handleInputError(err)
	}

	return nameToKey[chosenTemplateName], nil
}

func validateAndSelectScreens(cli *cli, screens []Screens, providedScreens []string) ([]string, error) {
	var availableScreenIDs []string
	for _, s := range screens {
		availableScreenIDs = append(availableScreenIDs, s.ID)
	}

	if len(providedScreens) > 0 {
		var validScreens []string
		var invalidScreens []string

		for _, providedScreen := range providedScreens {
			if strings.TrimSpace(providedScreen) == "" {
				continue
			}

			found := false
			for _, availableScreen := range availableScreenIDs {
				if providedScreen == availableScreen {
					validScreens = append(validScreens, providedScreen)
					found = true
					break
				}
			}
			if !found {
				invalidScreens = append(invalidScreens, providedScreen)
			}
		}

		if len(invalidScreens) > 0 {
			cli.renderer.Warnf("⚠️ The following screens are not supported for the chosen template: %s",
				ansi.Bold(ansi.Red(strings.Join(invalidScreens, ", "))))
			cli.renderer.Infof("Available screens: %s",
				ansi.Bold(ansi.Cyan(strings.Join(availableScreenIDs, ", "))))
			cli.renderer.Infof("%s We're planning to support all screens in the future.",
<<<<<<< HEAD
				ansi.Faint("Note:"))
=======
				ansi.Blue("Note:"))
>>>>>>> ea19a94d
		}

		if len(validScreens) == 0 {
			cli.renderer.Warnf("%s %s",
				ansi.Bold(ansi.Yellow("⚠️")),
				ansi.Bold("None of the provided screens are valid for this template."))
		} else {
			return validScreens, nil
		}
	}

	// If no screens provided via flag or no valid screens, prompt for multi-select.
	var selectedScreens []string
	err := prompt.AskMultiSelect("Select screens to include:", &selectedScreens, availableScreenIDs...)

	if len(selectedScreens) == 0 {
		return nil, fmt.Errorf("at least one screen must be selected")
	}

	return selectedScreens, err
}

func getDestDir(args []string) string {
	if len(args) < 1 {
		return "acul-sample-app"
	}
	return args[0]
}

func downloadAndUnzipSampleRepo() (string, error) {
	_, err := getLatestReleaseTag()
	if err != nil {
		return "", fmt.Errorf("failed to get latest release tag: %w", err)
	}

	// TODO: repoURL := fmt.Sprintf("https://github.com/auth0-samples/auth0-acul-samples/archive/refs/tags/%s.zip", latestTag).
	repoURL := "https://github.com/auth0-samples/auth0-acul-samples/archive/refs/heads/monorepo-sample.zip"
	tempZipFile, err := downloadFile(repoURL)
	if err != nil {
		return "", fmt.Errorf("error downloading sample repo: %w", err)
	}

	defer os.Remove(tempZipFile) // Clean up the temp zip file.

	tempUnzipDir, err := os.MkdirTemp("", "unzipped-repo-*")
	if err != nil {
		return "", fmt.Errorf("error creating temporary unzip dir: %w", err)
	}

	if err = utils.Unzip(tempZipFile, tempUnzipDir); err != nil {
		return "", err
	}

	return tempUnzipDir, nil
}

// This supports any version tag (v1.0.0, v2.0.0, etc.) without hardcoding.
func findExtractedRepoDir(tempUnzipDir string) (string, error) {
	entries, err := os.ReadDir(tempUnzipDir)
	if err != nil {
		return "", fmt.Errorf("failed to read temp directory: %w", err)
	}

	for _, entry := range entries {
		if entry.IsDir() && strings.HasPrefix(entry.Name(), "auth0-acul-samples-") {
			return entry.Name(), nil
		}
	}

	return "", fmt.Errorf("could not find extracted auth0-acul-samples directory")
}

func copyTemplateBaseDirs(cli *cli, baseDirs []string, chosenTemplate, tempUnzipDir, destDir string) error {
	extractedDir, err := findExtractedRepoDir(tempUnzipDir)
	if err != nil {
		return fmt.Errorf("failed to find extracted directory: %w", err)
	}

	sourcePathPrefix := filepath.Join(extractedDir, chosenTemplate)
	for _, dirPath := range baseDirs {
		srcPath := filepath.Join(tempUnzipDir, sourcePathPrefix, dirPath)
		destPath := filepath.Join(destDir, dirPath)

		if _, err := os.Stat(srcPath); os.IsNotExist(err) {
			cli.renderer.Warnf("%s Source directory does not exist: %s",
				ansi.Bold(ansi.Yellow("⚠️")), ansi.Faint(srcPath))
			continue
		}

		if err := copyDir(srcPath, destPath); err != nil {
			return fmt.Errorf("error copying directory %s: %w", dirPath, err)
		}
	}

	return nil
}

func copyProjectTemplateFiles(cli *cli, baseFiles []string, chosenTemplate, tempUnzipDir, destDir string) error {
	extractedDir, err := findExtractedRepoDir(tempUnzipDir)
	if err != nil {
		return fmt.Errorf("failed to find extracted directory: %w", err)
	}

	sourcePathPrefix := filepath.Join(extractedDir, chosenTemplate)

	for _, filePath := range baseFiles {
		srcPath := filepath.Join(tempUnzipDir, sourcePathPrefix, filePath)
		destPath := filepath.Join(destDir, filePath)

		if _, err := os.Stat(srcPath); os.IsNotExist(err) {
			cli.renderer.Warnf("%s Source file does not exist: %s",
				ansi.Bold(ansi.Yellow("⚠️")), ansi.Faint(srcPath))
			continue
		}

		parentDir := filepath.Dir(destPath)
		if err := os.MkdirAll(parentDir, 0755); err != nil {
			cli.renderer.Warnf("%s Error creating parent directory for %s: %v",
				ansi.Bold(ansi.Red("❌")), ansi.Bold(filePath), err)
			continue
		}

		if err := copyFile(srcPath, destPath); err != nil {
			return fmt.Errorf("error copying file %s: %w", filePath, err)
		}
	}

	return nil
}

func copyProjectScreens(cli *cli, screens []Screens, selectedScreens []string, chosenTemplate, tempUnzipDir, destDir string) error {
	extractedDir, err := findExtractedRepoDir(tempUnzipDir)
	if err != nil {
		return fmt.Errorf("failed to find extracted directory: %w", err)
	}

	sourcePathPrefix := filepath.Join(extractedDir, chosenTemplate)
	screenInfo := createScreenMap(screens)
	for _, s := range selectedScreens {
		screen := screenInfo[s]

		srcPath := filepath.Join(tempUnzipDir, sourcePathPrefix, screen.Path)
		destPath := filepath.Join(destDir, screen.Path)

		if _, err := os.Stat(srcPath); os.IsNotExist(err) {
			cli.renderer.Warnf("%s Source directory does not exist: %s",
				ansi.Bold(ansi.Yellow("⚠️")), ansi.Faint(srcPath))
			continue
		}

		parentDir := filepath.Dir(destPath)
		if err := os.MkdirAll(parentDir, 0755); err != nil {
			cli.renderer.Warnf("%s Error creating parent directory for %s: %v",
				ansi.Bold(ansi.Red("❌")), ansi.Bold(screen.Path), err)
			continue
		}

		if err := copyDir(srcPath, destPath); err != nil {
			return fmt.Errorf("error copying screen directory %s: %w", screen.Path, err)
		}
	}

	return nil
}

func writeAculConfig(destDir, chosenTemplate string, selectedScreens []string, manifestVersion, appVersion string) error {
	config := AculConfig{
		ChosenTemplate:      chosenTemplate,
		Screens:             selectedScreens,
		CreatedAt:           time.Now().UTC().Format(time.RFC3339),
		ModifiedAt:          time.Now().UTC().Format(time.RFC3339),
		AculManifestVersion: manifestVersion,
		AppVersion:          appVersion,
	}

	data, err := json.MarshalIndent(config, "", "  ")
	if err != nil {
		return fmt.Errorf("failed to marshal config: %w", err)
	}

	configPath := filepath.Join(destDir, "acul_config.json")
	if err = os.WriteFile(configPath, data, 0644); err != nil {
		return fmt.Errorf("failed to write config: %v", err)
	}

	return nil
}

// downloadFile downloads a file from a URL to a temporary file and returns its name.
func downloadFile(url string) (string, error) {
	client := &http.Client{Timeout: 15 * time.Second}

	resp, err := client.Get(url)
	if err != nil {
		return "", fmt.Errorf("failed to download %s: %w", url, err)
	}
	defer resp.Body.Close()

	if resp.StatusCode != http.StatusOK {
		return "", fmt.Errorf("unexpected status code %d when downloading %s", resp.StatusCode, url)
	}

	tempFile, err := os.CreateTemp("", "github-zip-*.zip")
	if err != nil {
		return "", fmt.Errorf("failed to create temp file: %w", err)
	}
	defer tempFile.Close()

	if _, err := io.Copy(tempFile, resp.Body); err != nil {
		return "", fmt.Errorf("failed to save zip file: %w", err)
	}

	return tempFile.Name(), nil
}

// Function to copy a file from a source path to a destination path.
func copyFile(src, dst string) error {
	in, err := os.Open(src)
	if err != nil {
		return fmt.Errorf("failed to open source file: %w", err)
	}
	defer in.Close()

	out, err := os.Create(dst)
	if err != nil {
		return fmt.Errorf("failed to create destination file: %w", err)
	}
	defer out.Close()

	if _, err = io.Copy(out, in); err != nil {
		return fmt.Errorf("failed to copy file contents: %w", err)
	}
	return out.Close()
}

// Function to recursively copy a directory.
func copyDir(src, dst string) error {
	sourceInfo, err := os.Stat(src)
	if err != nil {
		return err
	}

	err = os.MkdirAll(dst, sourceInfo.Mode())
	if err != nil {
		return err
	}

	return filepath.Walk(src, func(path string, info os.FileInfo, err error) error {
		if err != nil {
			return err
		}
		if path == src {
			return nil
		}

		relPath, err := filepath.Rel(src, path)
		if err != nil {
			return err
		}
		destPath := filepath.Join(dst, relPath)

		if info.IsDir() {
			return os.MkdirAll(destPath, info.Mode())
		}
		return copyFile(path, destPath)
	})
}

func createScreenMap(screens []Screens) map[string]Screens {
	screenMap := make(map[string]Screens)
	for _, screen := range screens {
		screenMap[screen.ID] = screen
	}
	return screenMap
}

// showPostScaffoldingOutput displays comprehensive post-scaffolding information including
// success message, documentation, Node version check, next steps, and available commands.
func showPostScaffoldingOutput(cli *cli, destDir, successMessage string) {
	cli.renderer.Output("")
	cli.renderer.Infof("%s  %s in %s!",
		ansi.Bold(ansi.Green("🎉")), successMessage, ansi.Bold(ansi.Cyan(fmt.Sprintf("'%s'", destDir))))
	cli.renderer.Output("")

	cli.renderer.Infof("📖  Explore the sample app: %s",
		ansi.Blue("https://github.com/auth0-samples/auth0-acul-samples"))
	cli.renderer.Output("")

	checkNodeVersion(cli)

	// Show next steps and related commands.
	cli.renderer.Infof("%s Next Steps: Navigate to %s and run:", ansi.Bold("🚀"), ansi.Bold(ansi.Cyan(destDir)))
<<<<<<< HEAD
	cli.renderer.Infof("    %s if not yet installed", ansi.Bold(ansi.Cyan("npm install")))
	cli.renderer.Infof("    %s", ansi.Bold(ansi.Cyan("auth0 acul dev")))
=======
	cli.renderer.Infof("   %s if not yet installed", ansi.Bold(ansi.Cyan("npm install")))
	cli.renderer.Infof("   %s", ansi.Bold(ansi.Cyan("auth0 acul dev")))
>>>>>>> ea19a94d
	cli.renderer.Output("")

	fmt.Printf("%s Available Commands:\n", ansi.Bold("📋"))
	fmt.Printf("   %s - Add authentication screens\n",
		ansi.Bold(ansi.Green("auth0 acul screen add <screen-name>")))
	fmt.Printf("   %s - Local development with hot-reload\n",
		ansi.Bold(ansi.Green("auth0 acul dev")))
	fmt.Printf("   %s - Live sync changes to Auth0 tenant\n",
		ansi.Bold(ansi.Green("auth0 acul dev --connected")))
	fmt.Printf("   %s - Create starter config template\n",
		ansi.Bold(ansi.Green("auth0 acul config generate <screen>")))
	fmt.Printf("   %s - Pull current Auth0 settings\n",
		ansi.Bold(ansi.Green("auth0 acul config get <screen>")))
	fmt.Printf("   %s - Push local config to Auth0\n",
		ansi.Bold(ansi.Green("auth0 acul config set <screen>")))
	fmt.Printf("   %s - List all configurable screens\n",
		ansi.Bold(ansi.Green("auth0 acul config list")))
	fmt.Println()

	fmt.Printf("%s %s: Use %s to see all available commands\n",
		ansi.Bold("💡"), ansi.Bold("Tip"), ansi.Bold(ansi.Cyan("'auth0 acul --help'")))
}

type AculConfig struct {
	ChosenTemplate      string   `json:"chosen_template"`
	Screens             []string `json:"screens"`
	CreatedAt           string   `json:"created_at"`
	ModifiedAt          string   `json:"modified_at"`
	AppVersion          string   `json:"app_version"`
	AculManifestVersion string   `json:"acul_manifest_version"`
}

// checkNodeInstallation ensures that Node is installed and accessible in the system PATH.
func checkNodeInstallation() error {
	cmd := exec.Command("node", "--version")
	if err := cmd.Run(); err != nil {
		return fmt.Errorf("node is required but not found. Please install Node v22 or higher and try again")
	}
	return nil
}

// checkNodeVersion checks the major version number of the installed Node.
func checkNodeVersion(cli *cli) {
	cmd := exec.Command("node", "--version")
	output, err := cmd.Output()
	if err != nil {
		cli.renderer.Warnf(ansi.Yellow("Unable to detect Node version. Please ensure Node v22+ is installed."))
		return
	}

	version := strings.TrimSpace(string(output))
	re := regexp.MustCompile(`v?(\d+)\.`)
	matches := re.FindStringSubmatch(version)
	if len(matches) < 2 {
		cli.renderer.Warnf("Unable to parse Node version: %s. Please ensure Node v22+ is installed.", version)
		return
	}

	if major, _ := strconv.Atoi(matches[1]); major < 22 {
		fmt.Println(
			ansi.Yellow(fmt.Sprintf(
				"⚠️  Node %s detected. This project requires Node v22 or higher.\n"+
					"   Please upgrade to Node v22+ to run the sample app and build assets successfully.\n",
				version,
			)),
		)

		cli.renderer.Output("")
	}
}

// runNpmGenerateScreenLoader runs `npm run generate:screenLoader` in the given directory.
// Prints errors or warnings directly; silent if successful with no issues.
func runNpmGenerateScreenLoader(cli *cli, destDir string) {
	cmd := exec.Command("npm", "run", "generate:screenLoader")
	cmd.Dir = destDir

	output, err := cmd.CombinedOutput()
	lines := strings.Split(strings.TrimSpace(string(output)), "\n")

	summary := strings.Join(lines, "\n")
	if len(lines) > 5 {
		summary = strings.Join(lines[:5], "\n") + "\n..."
	}

	if err != nil {
		cli.renderer.Warnf(
			"⚠️  Screen loader generation failed: %v\n"+
				"👉 Run manually: %s\n"+
				"📄 Required for: %s\n"+
				"💡 Tip: If it continues to fail, verify your Node setup and screen structure.",
			err,
			ansi.Bold(ansi.Cyan(fmt.Sprintf("cd %s && npm run generate:screenLoader", destDir))),
			ansi.Faint(fmt.Sprintf("%s/src/utils/screen/screenLoader.ts", destDir)),
		)

		if len(summary) > 0 {
			fmt.Println(summary)
		}

		return
	}
}

// runNpmInstall runs `npm install` in the given directory.
// Prints concise logs; warns on failure, silent if successful.
func runNpmInstall(cli *cli, destDir string) {
	cmd := exec.Command("npm", "install")
	cmd.Dir = destDir

	cmd.Stdout = os.Stdout
	cmd.Stderr = os.Stderr

	if err := cmd.Run(); err != nil {
		cli.renderer.Warnf(
			"⚠️  npm install failed: %v\n"+
				"👉 Run manually: %s\n"+
				"📦 Directory: %s\n"+
				"💡 Tip: Check your Node.js and npm setup, or clear node_modules and retry.",
			err,
			ansi.Bold(ansi.Cyan(fmt.Sprintf("cd %s && npm install", destDir))),
			ansi.Faint(destDir),
		)
	}

	fmt.Println("✅ " + ansi.Green("All dependencies installed successfully"))
}<|MERGE_RESOLUTION|>--- conflicted
+++ resolved
@@ -150,9 +150,7 @@
   auth0 acul init acul-sample-app --template react --screens login,signup
   auth0 acul init acul-sample-app -t react -s login,mfa,signup`,
 		RunE: func(cmd *cobra.Command, args []string) error {
-			ctx := cmd.Context()
-
-			if err := ensureACULPrerequisites(ctx, cli.api); err != nil {
+			if err := ensureACULPrerequisites(cmd.Context(), cli.api); err != nil {
 				return err
 			}
 
@@ -231,7 +229,7 @@
 
 	runNpmGenerateScreenLoader(cli, destDir)
 
-	if prompt.Confirm("Do you want to run npm install?") {
+	if prompt.Confirm("Would you like to proceed with installing the required dependencies using 'npm install'?") {
 		runNpmInstall(cli, destDir)
 	}
 
@@ -303,11 +301,7 @@
 			cli.renderer.Infof("Available screens: %s",
 				ansi.Bold(ansi.Cyan(strings.Join(availableScreenIDs, ", "))))
 			cli.renderer.Infof("%s We're planning to support all screens in the future.",
-<<<<<<< HEAD
-				ansi.Faint("Note:"))
-=======
 				ansi.Blue("Note:"))
->>>>>>> ea19a94d
 		}
 
 		if len(validScreens) == 0 {
@@ -600,13 +594,8 @@
 
 	// Show next steps and related commands.
 	cli.renderer.Infof("%s Next Steps: Navigate to %s and run:", ansi.Bold("🚀"), ansi.Bold(ansi.Cyan(destDir)))
-<<<<<<< HEAD
 	cli.renderer.Infof("    %s if not yet installed", ansi.Bold(ansi.Cyan("npm install")))
 	cli.renderer.Infof("    %s", ansi.Bold(ansi.Cyan("auth0 acul dev")))
-=======
-	cli.renderer.Infof("   %s if not yet installed", ansi.Bold(ansi.Cyan("npm install")))
-	cli.renderer.Infof("   %s", ansi.Bold(ansi.Cyan("auth0 acul dev")))
->>>>>>> ea19a94d
 	cli.renderer.Output("")
 
 	fmt.Printf("%s Available Commands:\n", ansi.Bold("📋"))
