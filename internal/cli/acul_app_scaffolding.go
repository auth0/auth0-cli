--- conflicted
+++ resolved
@@ -183,16 +183,12 @@
 		return err
 	}
 
-<<<<<<< HEAD
 	var availableScreenIDs []string
 	for _, s := range manifest.Templates[chosenTemplate].Screens {
 		availableScreenIDs = append(availableScreenIDs, s.ID)
 	}
 
 	selectedScreens, err := validateAndSelectScreens(cli, availableScreenIDs, inputs.Screens)
-=======
-	selectedScreens, err := validateAndSelectScreens(cli, manifest.Templates[chosenTemplate].Screens, inputs.Screens)
->>>>>>> 27c4cef7
 	if err != nil {
 		return err
 	}
@@ -269,20 +265,11 @@
 		return "", handleInputError(err)
 	}
 
-<<<<<<< HEAD
+	return nameToKey[chosenTemplateName], nil
+}
+
 // validateAndSelectScreens is a common function for screen validation and selection.
 func validateAndSelectScreens(cli *cli, screenIDs []string, providedScreens []string) ([]string, error) {
-=======
-	return nameToKey[chosenTemplateName], nil
-}
-
-func validateAndSelectScreens(cli *cli, screens []Screens, providedScreens []string) ([]string, error) {
-	var availableScreenIDs []string
-	for _, s := range screens {
-		availableScreenIDs = append(availableScreenIDs, s.ID)
-	}
-
->>>>>>> 27c4cef7
 	if len(providedScreens) > 0 {
 		var validScreens []string
 		var invalidScreens []string
@@ -324,7 +311,7 @@
 		}
 	}
 
-	// If no screens provided via flag or no valid screens, prompt for multi-select.
+	// If no screens provided or no valid screens, prompt for multi-select.
 	var selectedScreens []string
 	err := prompt.AskMultiSelect("Select screens to include:", &selectedScreens, screenIDs...)
 
@@ -661,7 +648,7 @@
 	re := regexp.MustCompile(`v?(\d+)\.`)
 	matches := re.FindStringSubmatch(version)
 	if len(matches) < 2 {
-		cli.renderer.Warnf("Unable to parse Node version: %s. Please ensure Node v22+ is installed.", version)
+		cli.renderer.Warnf(ansi.Yellow(fmt.Sprintf("Unable to parse Node version: %s. Please ensure Node v22+ is installed.", version)))
 		return
 	}
 
