package cli

import (
	"encoding/json"
	"errors"
	"fmt"
	"io/ioutil"
	"os"
	"strconv"

	"github.com/auth0/auth0-cli/internal/ansi"
	"github.com/auth0/auth0-cli/internal/auth0"
	"github.com/auth0/auth0-cli/internal/prompt"
	"github.com/auth0/auth0-cli/internal/validators"
	"github.com/spf13/cobra"
	"gopkg.in/auth0.v5/management"
)

const (
	actionID         = "id"
	actionName       = "name"
	actionVersion    = "version"
	actionFile       = "file"
	actionScript     = "script"
	actionDependency = "dependencies"
	actionPath       = "path"
	actionTrigger    = "trigger"
)

func actionsCmd(cli *cli) *cobra.Command {
	cmd := &cobra.Command{
		Use:   "actions",
		Short: "Manage resources for actions",
	}

	cmd.SetUsageTemplate(resourceUsageTemplate())
	cmd.AddCommand(listActionsCmd(cli))
	cmd.AddCommand(testActionCmd(cli))
	cmd.AddCommand(createActionCmd(cli))
	cmd.AddCommand(deployActionCmd(cli))
	cmd.AddCommand(downloadActionCmd(cli))
	cmd.AddCommand(listActionVersionsCmd(cli))
	cmd.AddCommand(bindActionCmd(cli))

	cmd.AddCommand(flowsCmd(cli))

	return cmd
}

func flowsCmd(cli *cli) *cobra.Command {
	cmd := &cobra.Command{
<<<<<<< HEAD
		Use:   "flows",
		Short: "Manages action flows",
=======
		Use:   "triggers",
		Short: "Manage resources for action triggers",
>>>>>>> 84435d65
	}

	cmd.SetUsageTemplate(resourceUsageTemplate())
	cmd.AddCommand(showFlowCmd(cli))
	cmd.AddCommand(updateFlowCmd(cli))

	return cmd
}

func listActionsCmd(cli *cli) *cobra.Command {
	cmd := &cobra.Command{
		Use:   "list",
		Short: "List existing actions",
		Long: `auth0 actions list
List existing actions. To create one try:

    auth0 actions create
`,
		RunE: func(cmd *cobra.Command, args []string) error {
			list, err := cli.api.Action.List()
			if err != nil {
				return err
			}

			cli.renderer.ActionList(list.Actions)
			return nil
		},
	}

	return cmd
}

func readJsonFile(filePath string, out interface{}) error {
	// Open our jsonFile
	jsonFile, err := os.Open(filePath)
	// if we os.Open returns an error then handle it
	if err != nil {
		return err
	}
	// defer the closing of our jsonFile so that we can parse it later on
	defer jsonFile.Close()

	byteValue, err := ioutil.ReadAll(jsonFile)
	if err != nil {
		return err
	}

	if err := json.Unmarshal(byteValue, out); err != nil {
		return err
	}

	return nil
}

func testActionCmd(cli *cli) *cobra.Command {
	var flags struct {
		ID      string
		File    string
		Version string
	}

	var payload = make(management.Object)

	cmd := &cobra.Command{
		Use:   "test",
		Short: "Test an action draft against a payload",
		Long:  `auth0 actions test --id <actionid> --file <payload.json>`,
		PreRun: func(cmd *cobra.Command, args []string) {
			prepareInteractivity(cmd)
		},
		RunE: func(cmd *cobra.Command, args []string) error {
			if shouldPrompt(cmd, actionID) {
				input := prompt.TextInput(actionID, "Id:", "Action Id to test.", true)

				if err := prompt.AskOne(input, &flags); err != nil {
					return err
				}
			}

			if shouldPrompt(cmd, actionFile) {
				input := prompt.TextInput(actionFile, "File:", "File containing the payload for the test.", true)

				if err := prompt.AskOne(input, &flags); err != nil {
					return err
				}
			}

			if shouldPrompt(cmd, actionVersion) {
				input := prompt.TextInputDefault(actionVersion, "Version Id:", "Version ID of the action to test. Default: draft", "draft", false)

				if err := prompt.AskOne(input, &flags); err != nil {
					return err
				}
			}

			err := readJsonFile(flags.File, &payload)
			if err != nil {
				return err
			}

			var result management.Object
			err = ansi.Spinner(fmt.Sprintf("Testing action: %s, version: %s", flags.ID, flags.Version), func() error {
				result, err = cli.api.ActionVersion.Test(flags.ID, flags.Version, payload)
				return err
			})

			if err != nil {
				return err
			}

			cli.renderer.ActionTest(result)
			return nil
		},
	}

	cmd.Flags().StringVarP(&flags.ID, actionID, "i", "", "Action Id to test.")
	cmd.Flags().StringVarP(&flags.File, actionFile, "f", "", "File containing the payload for the test.")
	cmd.Flags().StringVarP(&flags.Version, actionVersion, "v", "draft", "Version Id of the action to test.")
	mustRequireFlags(cmd, actionID, actionFile)

	return cmd
}

func deployActionCmd(cli *cli) *cobra.Command {
	var flags struct {
		ID      string
		Version string
	}

	cmd := &cobra.Command{
		Use:   "deploy",
		Short: "Deploy the action version",
		Long:  `auth0 actions deploy --id <actionid> --version <versionid>`,
		PreRun: func(cmd *cobra.Command, args []string) {
			prepareInteractivity(cmd)
		},
		RunE: func(cmd *cobra.Command, args []string) error {
<<<<<<< HEAD
			if versionId == "" {
				var err error
				versionId, err = askVersion(cli, actionId)
				if err != nil {
					return err
				}
			}
=======
			if shouldPrompt(cmd, actionID) {
				input := prompt.TextInput(actionID, "Id:", "Action Id to deploy.", true)

				if err := prompt.AskOne(input, &flags); err != nil {
					return err
				}
			}

			if shouldPrompt(cmd, actionVersion) {
				input := prompt.TextInputDefault(actionVersion, "Version Id:", "Version ID of the action to deploy. Default: draft", "draft", false)

				if err := prompt.AskOne(input, &flags); err != nil {
					return err
				}
			}

>>>>>>> 84435d65
			var version *management.ActionVersion
			err := ansi.Spinner(fmt.Sprintf("Deploying action: %s, version: %s", flags.ID, flags.Version), func() (err error) {
				version, err = cli.api.ActionVersion.Deploy(flags.ID, flags.Version)
				return err
			})

			if err != nil {
				return err
			}

			cli.renderer.ActionVersion(version)

			return nil
		},
	}

<<<<<<< HEAD
	cmd.Flags().StringVar(&actionId, "name", "", "Action ID to deploy")
	cmd.Flags().StringVarP(&versionId, "version", "v", "", "Version ID of the action to deploy")

	mustRequireFlags(cmd, "name")
=======
	cmd.Flags().StringVarP(&flags.ID, actionID, "i", "", "Action Id to deploy.")
	cmd.Flags().StringVarP(&flags.Version, actionVersion, "v", "draft", "Version Id of the action to deploy.")
	mustRequireFlags(cmd, actionID)
>>>>>>> 84435d65

	return cmd
}

func askVersion(cli *cli, actionId string) (string, error) {
	var versionId string
	versions, err := cli.api.ActionVersion.List(actionId)
	if err != nil {
		return "", err
	}

	var options []string
	options = append(options, "draft")

	for _, v := range versions.Versions {
		options = append(options, fmt.Sprint(v.Number))
	}

	var versionNumber string
	if err = prompt.AskOne(prompt.SelectInput("Actions version", "Choose a version", options, "draft"), &versionNumber); err != nil {
		return "", err
	}

	if versionNumber == "draft" {
		versionId = "draft"
	} else {
		i, err := strconv.Atoi(versionNumber)
		if err != nil {
			return "", err
		}

		versionId = versions.Versions[len(versions.Versions)-i].ID
	}

	return versionId, nil
}

func downloadActionCmd(cli *cli) *cobra.Command {
	var flags struct {
		ID      string
		Version string
		Path    string
	}

	cmd := &cobra.Command{
		Use:   "download",
		Short: "Download the action version",
		Long:  `auth0 actions download --id <actionid> --version <versionid | draft>`,
		PreRun: func(cmd *cobra.Command, args []string) {
			prepareInteractivity(cmd)
		},
		RunE: func(cmd *cobra.Command, args []string) error {
<<<<<<< HEAD

			if versionId == "" {
				var err error
				versionId, err = askVersion(cli, actionId)
				if err != nil {
=======
			if shouldPrompt(cmd, actionID) {
				input := prompt.TextInput(actionID, "Id:", "Action Id to download.", true)

				if err := prompt.AskOne(input, &flags); err != nil {
>>>>>>> 84435d65
					return err
				}
			}

<<<<<<< HEAD
			cli.renderer.Infof("It will overwrite files in %s", path)
=======
			if shouldPrompt(cmd, actionVersion) {
				input := prompt.TextInputDefault(actionVersion, "Version Id:", "Version ID of the action to deploy or draft. Default: draft", "draft", false)

				if err := prompt.AskOne(input, &flags); err != nil {
					return err
				}
			}

			if shouldPrompt(cmd, actionPath) {
				input := prompt.TextInputDefault(actionPath, "Path:", "Path to save the action content.", "./", false)

				if err := prompt.AskOne(input, &flags); err != nil {
					return err
				}
			}

			cli.renderer.Infof("It will overwrite files in %s", flags.Path)
>>>>>>> 84435d65
			if confirmed := prompt.Confirm("Do you wish to proceed?"); !confirmed {
				return nil
			}

			var version *management.ActionVersion
			err := ansi.Spinner(fmt.Sprintf("Downloading action: %s, version: %s", flags.ID, flags.Version), func() (err error) {
				if version, err = cli.api.ActionVersion.Read(flags.ID, flags.Version); err != nil {
					return err
				}

				if version.ID == "" {
					version.ID = "draft"
				}
				return nil
			})

			if err != nil {
				return err
			}

			cli.renderer.Infof("Code downloaded to %s/code.js", flags.Path)

			if err := ioutil.WriteFile(flags.Path+"/code.js", []byte(version.Code), 0644); err != nil {
				return err
			}

			version.Code = ""
			metadata, err := json.MarshalIndent(version, "", "    ")
			if err != nil {
				return err
			}

			if err := ioutil.WriteFile(flags.Path+"/metadata.json", metadata, 0644); err != nil {
				return err
			}

			return nil
		},
	}

<<<<<<< HEAD
	cmd.Flags().StringVar(&actionId, "name", "", "Action ID to deploy")
	cmd.Flags().StringVarP(&versionId, "version", "v", "", "Version ID of the action to deploy or draft, default: draft")
	cmd.Flags().StringVarP(&path, "path", "p", "./", "Path to save the action content")

	mustRequireFlags(cmd, "name")
=======
	cmd.Flags().StringVarP(&flags.ID, actionID, "i", "", "Action ID to download.")
	cmd.Flags().StringVarP(&flags.Version, actionVersion, "v", "draft", "Version ID of the action to deploy or draft. Default: draft")
	cmd.Flags().StringVarP(&flags.Path, actionPath, "p", "./", "Path to save the action content.")
	mustRequireFlags(cmd, actionID)
>>>>>>> 84435d65

	return cmd
}

func listActionVersionsCmd(cli *cli) *cobra.Command {
	var flags struct {
		ID string
	}

	cmd := &cobra.Command{
		Use:   "versions",
		Short: "List the action versions",
		Long:  `auth0 actions versions --id <actionid>`,
		PreRun: func(cmd *cobra.Command, args []string) {
			prepareInteractivity(cmd)
		},
		RunE: func(cmd *cobra.Command, args []string) error {
			if shouldPrompt(cmd, actionID) {
				input := prompt.TextInput(actionID, "Id:", "Action Id to show versions.", true)

				if err := prompt.AskOne(input, &flags); err != nil {
					return err
				}
			}

			var list *management.ActionVersionList
			err := ansi.Spinner(fmt.Sprintf("Loading versions for action: %s", flags.ID), func() (err error) {
				list, err = cli.api.ActionVersion.List(flags.ID)
				return err
			})

			if err != nil {
				return err
			}

			cli.renderer.ActionVersionList(list.Versions)

			return nil
		},
	}

	cmd.Flags().StringVarP(&flags.ID, actionID, "i", "", "Action Id to show versions.")
	mustRequireFlags(cmd, actionID)

	return cmd
}

func createActionCmd(cli *cli) *cobra.Command {
	var flags struct {
		Name          string
		Trigger       string
		File          string
		Script        string
		Dependency    []string
		CreateVersion bool
	}

	cmd := &cobra.Command{
		Use:   "create",
		Short: "Create a new action",
		Long: `auth0 actions create
Create a new action:

<<<<<<< HEAD
    $ auth0 actions create --name my-action --trigger post-login --file action.js --dependency lodash@4.17.19
=======
    auth0 actions create --name my-action --trigger post-login --file action.js --dependency lodash@4.17.19
>>>>>>> 84435d65
`,
		PreRun: func(cmd *cobra.Command, args []string) {
			prepareInteractivity(cmd)
		},
		RunE: func(cmd *cobra.Command, args []string) error {
			if shouldPrompt(cmd, actionName) {
				input := prompt.TextInput(actionName, "Name:", "Action name to create.", true)

				if err := prompt.AskOne(input, &flags); err != nil {
					return err
				}
			}

			if shouldPrompt(cmd, actionTrigger) {
				input := prompt.SelectInput(
					actionTrigger,
					"Trigger:",
					"Trigger type for action.",
					validators.ValidTriggerIDs,
					false)

				if err := prompt.AskOne(input, &flags); err != nil {
					return err
				}
			}

			if shouldPrompt(cmd, actionFile) {
				input := prompt.TextInput(actionFile, "Action File:", "File containing the action source code.", false)

				if err := prompt.AskOne(input, &flags); err != nil {
					return err
				}
			}

			// TODO: Add prompt for script, dependency and version

			if err := validators.TriggerID(flags.Trigger); err != nil {
				return err
			}

			source, err := sourceFromFileOrScript(flags.File, flags.Script)
			if err != nil {
				return err
			}

			dependencies, err := validators.Dependencies(flags.Dependency)
			if err != nil {
				return err
			}

			triggerID := management.TriggerID(flags.Trigger)
			triggers := []management.Trigger{
				{
					ID:      &triggerID,
					Version: auth0.String("v1"),
				},
			}

			action := &management.Action{
				Name:              auth0.String(flags.Name),
				SupportedTriggers: &triggers,
			}

			version := &management.ActionVersion{
				Code:         source,
				Dependencies: dependencies,
				Runtime:      "node12",
			}

			err = ansi.Spinner("Creating action", func() error {
				if err := cli.api.Action.Create(action); err != nil {
					return err
				}

				if flags.CreateVersion {
					if err := cli.api.ActionVersion.Create(auth0.StringValue(action.ID), version); err != nil {
						return err
					}

					// TODO(iamjem): this is a hack since the SDK won't decode 202 responses
					list, err := cli.api.ActionVersion.List(auth0.StringValue(action.ID))
					if err != nil {
						return err
					}

					if len(list.Versions) > 0 {
						version = list.Versions[0]
					}
				} else {
					if err := cli.api.ActionVersion.UpsertDraft(auth0.StringValue(action.ID), version); err != nil {
						return err
					}

					// TODO(iamjem): this is a hack since the SDK won't decode 202 responses
					draft, err := cli.api.ActionVersion.ReadDraft(auth0.StringValue(action.ID))
					if err != nil {
						return err
					}
					version = draft
				}

				return nil
			})

			if err != nil {
				return err
			}

			cli.renderer.ActionVersion(version)

			return nil
		},
	}

	cmd.Flags().StringVarP(&flags.Name, actionName, "n", "", "Action name to create.")
	cmd.Flags().StringVarP(&flags.Trigger, actionTrigger, "t", string(management.PostLogin), "Trigger type for action.")
	cmd.Flags().StringVarP(&flags.File, actionFile, "f", "", "File containing the action source code.")
	cmd.Flags().StringVarP(&flags.Script, actionScript, "s", "", "Raw source code for the action.")
	cmd.Flags().StringSliceVarP(&flags.Dependency, actionDependency, "d", nil, "Dependency for the source code (<name>@<semver>).")
	// TODO: This name is kind of overloaded since it could also refer to the version of the trigger (though there's only v1's at this time)
	cmd.Flags().BoolVarP(&flags.CreateVersion, actionVersion, "v", false, "Create an explicit action version from the source code instead of a draft.")

	mustRequireFlags(cmd, actionName)
	if err := cmd.MarkFlagFilename(actionFile); err != nil {
		panic(err)
	}

	return cmd
}

<<<<<<< HEAD
func showFlowCmd(cli *cli) *cobra.Command {
	var trigger string

	cmd := &cobra.Command{
		Use:   "show",
		Short: "Shows actions by flow",
		Long:  `$ auth0 actions flows --trigger post-login`,
=======
func showTriggerCmd(cli *cli) *cobra.Command {
	var flags struct {
		Trigger string
	}

	cmd := &cobra.Command{
		Use:   "show",
		Short: "Show actions by trigger",
		Long:  `auth0 actions triggers show --trigger post-login`,
		PreRun: func(cmd *cobra.Command, args []string) {
			prepareInteractivity(cmd)
		},
>>>>>>> 84435d65
		RunE: func(cmd *cobra.Command, args []string) error {
			if shouldPrompt(cmd, actionTrigger) {
				input := prompt.SelectInput(
					actionTrigger,
					"Trigger:",
					"Trigger type for action.",
					validators.ValidTriggerIDs,
					false)

				if err := prompt.AskOne(input, &flags); err != nil {
					return err
				}
			}

			if err := validators.TriggerID(flags.Trigger); err != nil {
				return err
			}

			triggerID := management.TriggerID(flags.Trigger)

			var list *management.ActionBindingList
			err := ansi.Spinner("Loading actions", func() (err error) {
				list, err = cli.api.ActionBinding.List(triggerID)
				return err
			})

			if err != nil {
				return err
			}

			cli.renderer.ActionTriggersList(list.Bindings)
			return nil
		},
	}

	cmd.Flags().StringVarP(&flags.Trigger, actionTrigger, "t", string(management.PostLogin), "Trigger type for action.")

	return cmd
}

<<<<<<< HEAD
func updateFlowCmd(cli *cli) *cobra.Command {
	var trigger string
	var bindingsFile string

	cmd := &cobra.Command{
		Use:   "update",
		Short: "Updates actions by flow",
		Long:  `$ auth0 actions flows update --trigger <post-login> --file <bindings.json>`,
=======
func reorderTriggerCmd(cli *cli) *cobra.Command {
	var flags struct {
		File    string
		Trigger string
	}

	cmd := &cobra.Command{
		Use:   "reorder",
		Short: "Reorder actions by trigger",
		Long:  `auth0 actions triggers reorder --trigger <post-login> --file <bindings.json>`,
		PreRun: func(cmd *cobra.Command, args []string) {
			prepareInteractivity(cmd)
		},
>>>>>>> 84435d65
		RunE: func(cmd *cobra.Command, args []string) error {
			if shouldPrompt(cmd, actionFile) {
				input := prompt.TextInput(actionFile, "File:", "File containing the bindings.", true)

				if err := prompt.AskOne(input, &flags); err != nil {
					return err
				}
			}

			if shouldPrompt(cmd, actionTrigger) {
				input := prompt.SelectInput(
					actionTrigger,
					"Trigger:",
					"Trigger type for action.",
					validators.ValidTriggerIDs,
					false)

				if err := prompt.AskOne(input, &flags); err != nil {
					return err
				}
			}

			if err := validators.TriggerID(flags.Trigger); err != nil {
				return err
			}

			triggerID := management.TriggerID(flags.Trigger)

			var list *management.ActionBindingList
			err := readJsonFile(flags.File, &list)
			if err != nil {
				return err
			}

			err = ansi.Spinner("Reordering actions", func() (err error) {
				if _, err = cli.api.ActionBinding.Update(triggerID, list.Bindings); err != nil {
					return err
				}

				list, err = cli.api.ActionBinding.List(triggerID)

				return err
			})

			if err != nil {
				return err
			}

			cli.renderer.ActionTriggersList(list.Bindings)
			return nil
		},
	}

	cmd.Flags().StringVarP(&flags.File, actionFile, "f", "", "File containing the bindings.")
	cmd.Flags().StringVarP(&flags.Trigger, actionTrigger, "t", string(management.PostLogin), "Trigger type for action.")
	mustRequireFlags(cmd, actionFile)

	return cmd
}

<<<<<<< HEAD
func bindActionCmd(cli *cli) *cobra.Command {
	var trigger string
	var actionId string

	cmd := &cobra.Command{
		Use:   "bind",
		Short: "Bind an action to a flow",
		Long:  `$ auth0 actions bind --trigger <post-login> --name <action_id>`,
=======
func createTriggerCmd(cli *cli) *cobra.Command {
	var flags struct {
		Action  string
		Trigger string
	}

	cmd := &cobra.Command{
		Use:   "create",
		Short: "Bind an action to a trigger",
		Long:  `auth0 actions triggers create --trigger <post-login> --action <action_id>`,
		PreRun: func(cmd *cobra.Command, args []string) {
			prepareInteractivity(cmd)
		},
>>>>>>> 84435d65
		RunE: func(cmd *cobra.Command, args []string) error {
			if shouldPrompt(cmd, actionTrigger) {
				input := prompt.SelectInput(
					actionTrigger,
					"Trigger:",
					"Trigger type for action.",
					validators.ValidTriggerIDs,
					false)

				if err := prompt.AskOne(input, &flags); err != nil {
					return err
				}
			}

			if shouldPrompt(cmd, "action") {
				input := prompt.TextInput("action", "Action Id:", "Action Id to bind.", false)

				if err := prompt.AskOne(input, &flags); err != nil {
					return err
				}
			}

			if err := validators.TriggerID(flags.Trigger); err != nil {
				return err
			}

			triggerID := management.TriggerID(flags.Trigger)

			var binding *management.ActionBinding
			var list *management.ActionBindingList

			err := ansi.Spinner("Adding action", func() (err error) {
				var action *management.Action
				if action, err = cli.api.Action.Read(flags.Action); err != nil {
					return err
				}

				if binding, err = cli.api.ActionBinding.Create(triggerID, action); err != nil {
					return err
				}

				if list, err = cli.api.ActionBinding.List(triggerID); err != nil {
					return err
				}

				bindings := append(list.Bindings, binding)

				if _, err = cli.api.ActionBinding.Update(triggerID, bindings); err != nil {
					return err
				}

				list, err = cli.api.ActionBinding.List(triggerID)

				return err
			})

			if err != nil {
				return err
			}

			cli.renderer.ActionTriggersList(list.Bindings)
			return nil
		},
	}

	cmd.Flags().StringVarP(&flags.Trigger, actionTrigger, "t", string(management.PostLogin), "Trigger type for action.")
	cmd.Flags().StringVarP(&flags.Action, "action", "a", "", "Action Id to bind.")

	return cmd
}

var errNoSource = errors.New("please provide source code via --file or --script")

func sourceFromFileOrScript(file, script string) (string, error) {
	if script != "" {
		return script, nil
	}

	if file != "" {
		f, err := os.Open(file)
		if err != nil {
			return "", err
		}
		defer f.Close()

		contents, err := ioutil.ReadAll(f)
		if err != nil {
			return "", err
		}

		if len(contents) > 0 {
			return string(contents), nil
		}
	}

	return "", errNoSource
}<|MERGE_RESOLUTION|>--- conflicted
+++ resolved
@@ -49,13 +49,8 @@
 
 func flowsCmd(cli *cli) *cobra.Command {
 	cmd := &cobra.Command{
-<<<<<<< HEAD
 		Use:   "flows",
-		Short: "Manages action flows",
-=======
-		Use:   "triggers",
-		Short: "Manage resources for action triggers",
->>>>>>> 84435d65
+		Short: "Manages resources for action flows",
 	}
 
 	cmd.SetUsageTemplate(resourceUsageTemplate())
@@ -193,15 +188,6 @@
 			prepareInteractivity(cmd)
 		},
 		RunE: func(cmd *cobra.Command, args []string) error {
-<<<<<<< HEAD
-			if versionId == "" {
-				var err error
-				versionId, err = askVersion(cli, actionId)
-				if err != nil {
-					return err
-				}
-			}
-=======
 			if shouldPrompt(cmd, actionID) {
 				input := prompt.TextInput(actionID, "Id:", "Action Id to deploy.", true)
 
@@ -211,14 +197,13 @@
 			}
 
 			if shouldPrompt(cmd, actionVersion) {
-				input := prompt.TextInputDefault(actionVersion, "Version Id:", "Version ID of the action to deploy. Default: draft", "draft", false)
-
-				if err := prompt.AskOne(input, &flags); err != nil {
-					return err
-				}
-			}
-
->>>>>>> 84435d65
+				version, err := askVersion(cli, flags.ID)
+				if err != nil {
+					return err
+				}
+				flags.Version = version
+			}
+
 			var version *management.ActionVersion
 			err := ansi.Spinner(fmt.Sprintf("Deploying action: %s, version: %s", flags.ID, flags.Version), func() (err error) {
 				version, err = cli.api.ActionVersion.Deploy(flags.ID, flags.Version)
@@ -235,16 +220,9 @@
 		},
 	}
 
-<<<<<<< HEAD
-	cmd.Flags().StringVar(&actionId, "name", "", "Action ID to deploy")
-	cmd.Flags().StringVarP(&versionId, "version", "v", "", "Version ID of the action to deploy")
-
-	mustRequireFlags(cmd, "name")
-=======
 	cmd.Flags().StringVarP(&flags.ID, actionID, "i", "", "Action Id to deploy.")
 	cmd.Flags().StringVarP(&flags.Version, actionVersion, "v", "draft", "Version Id of the action to deploy.")
 	mustRequireFlags(cmd, actionID)
->>>>>>> 84435d65
 
 	return cmd
 }
@@ -264,7 +242,7 @@
 	}
 
 	var versionNumber string
-	if err = prompt.AskOne(prompt.SelectInput("Actions version", "Choose a version", options, "draft"), &versionNumber); err != nil {
+	if err = prompt.AskOne(prompt.SelectInput("Actions version", "Choose a version", "Select the version number you want to choose for this action", options, true), &versionNumber); err != nil {
 		return "", err
 	}
 
@@ -297,31 +275,20 @@
 			prepareInteractivity(cmd)
 		},
 		RunE: func(cmd *cobra.Command, args []string) error {
-<<<<<<< HEAD
-
-			if versionId == "" {
-				var err error
-				versionId, err = askVersion(cli, actionId)
-				if err != nil {
-=======
 			if shouldPrompt(cmd, actionID) {
 				input := prompt.TextInput(actionID, "Id:", "Action Id to download.", true)
 
 				if err := prompt.AskOne(input, &flags); err != nil {
->>>>>>> 84435d65
-					return err
-				}
-			}
-
-<<<<<<< HEAD
-			cli.renderer.Infof("It will overwrite files in %s", path)
-=======
+					return err
+				}
+			}
+
 			if shouldPrompt(cmd, actionVersion) {
-				input := prompt.TextInputDefault(actionVersion, "Version Id:", "Version ID of the action to deploy or draft. Default: draft", "draft", false)
-
-				if err := prompt.AskOne(input, &flags); err != nil {
-					return err
-				}
+				version, err := askVersion(cli, flags.ID)
+				if err != nil {
+					return err
+				}
+				flags.Version = version
 			}
 
 			if shouldPrompt(cmd, actionPath) {
@@ -333,7 +300,6 @@
 			}
 
 			cli.renderer.Infof("It will overwrite files in %s", flags.Path)
->>>>>>> 84435d65
 			if confirmed := prompt.Confirm("Do you wish to proceed?"); !confirmed {
 				return nil
 			}
@@ -374,18 +340,10 @@
 		},
 	}
 
-<<<<<<< HEAD
-	cmd.Flags().StringVar(&actionId, "name", "", "Action ID to deploy")
-	cmd.Flags().StringVarP(&versionId, "version", "v", "", "Version ID of the action to deploy or draft, default: draft")
-	cmd.Flags().StringVarP(&path, "path", "p", "./", "Path to save the action content")
-
-	mustRequireFlags(cmd, "name")
-=======
 	cmd.Flags().StringVarP(&flags.ID, actionID, "i", "", "Action ID to download.")
-	cmd.Flags().StringVarP(&flags.Version, actionVersion, "v", "draft", "Version ID of the action to deploy or draft. Default: draft")
+	cmd.Flags().StringVarP(&flags.Version, actionVersion, "v", "", "Version ID of the action to deploy or draft. Default: draft")
 	cmd.Flags().StringVarP(&flags.Path, actionPath, "p", "./", "Path to save the action content.")
 	mustRequireFlags(cmd, actionID)
->>>>>>> 84435d65
 
 	return cmd
 }
@@ -449,11 +407,7 @@
 		Long: `auth0 actions create
 Create a new action:
 
-<<<<<<< HEAD
-    $ auth0 actions create --name my-action --trigger post-login --file action.js --dependency lodash@4.17.19
-=======
     auth0 actions create --name my-action --trigger post-login --file action.js --dependency lodash@4.17.19
->>>>>>> 84435d65
 `,
 		PreRun: func(cmd *cobra.Command, args []string) {
 			prepareInteractivity(cmd)
@@ -584,28 +538,18 @@
 	return cmd
 }
 
-<<<<<<< HEAD
 func showFlowCmd(cli *cli) *cobra.Command {
-	var trigger string
+	var flags struct {
+		Trigger string
+	}
 
 	cmd := &cobra.Command{
 		Use:   "show",
 		Short: "Shows actions by flow",
-		Long:  `$ auth0 actions flows --trigger post-login`,
-=======
-func showTriggerCmd(cli *cli) *cobra.Command {
-	var flags struct {
-		Trigger string
-	}
-
-	cmd := &cobra.Command{
-		Use:   "show",
-		Short: "Show actions by trigger",
-		Long:  `auth0 actions triggers show --trigger post-login`,
+		Long:  `auth0 actions flows --trigger post-login`,
 		PreRun: func(cmd *cobra.Command, args []string) {
 			prepareInteractivity(cmd)
 		},
->>>>>>> 84435d65
 		RunE: func(cmd *cobra.Command, args []string) error {
 			if shouldPrompt(cmd, actionTrigger) {
 				input := prompt.SelectInput(
@@ -646,30 +590,19 @@
 	return cmd
 }
 
-<<<<<<< HEAD
 func updateFlowCmd(cli *cli) *cobra.Command {
-	var trigger string
-	var bindingsFile string
-
-	cmd := &cobra.Command{
-		Use:   "update",
-		Short: "Updates actions by flow",
-		Long:  `$ auth0 actions flows update --trigger <post-login> --file <bindings.json>`,
-=======
-func reorderTriggerCmd(cli *cli) *cobra.Command {
 	var flags struct {
 		File    string
 		Trigger string
 	}
 
 	cmd := &cobra.Command{
-		Use:   "reorder",
-		Short: "Reorder actions by trigger",
-		Long:  `auth0 actions triggers reorder --trigger <post-login> --file <bindings.json>`,
+		Use:   "update",
+		Short: "Update actions by flow",
+		Long:  `auth0 actions flows update --trigger <post-login> --file <bindings.json>`,
 		PreRun: func(cmd *cobra.Command, args []string) {
 			prepareInteractivity(cmd)
 		},
->>>>>>> 84435d65
 		RunE: func(cmd *cobra.Command, args []string) error {
 			if shouldPrompt(cmd, actionFile) {
 				input := prompt.TextInput(actionFile, "File:", "File containing the bindings.", true)
@@ -704,7 +637,7 @@
 				return err
 			}
 
-			err = ansi.Spinner("Reordering actions", func() (err error) {
+			err = ansi.Spinner("Updating actions", func() (err error) {
 				if _, err = cli.api.ActionBinding.Update(triggerID, list.Bindings); err != nil {
 					return err
 				}
@@ -730,17 +663,7 @@
 	return cmd
 }
 
-<<<<<<< HEAD
 func bindActionCmd(cli *cli) *cobra.Command {
-	var trigger string
-	var actionId string
-
-	cmd := &cobra.Command{
-		Use:   "bind",
-		Short: "Bind an action to a flow",
-		Long:  `$ auth0 actions bind --trigger <post-login> --name <action_id>`,
-=======
-func createTriggerCmd(cli *cli) *cobra.Command {
 	var flags struct {
 		Action  string
 		Trigger string
@@ -748,12 +671,11 @@
 
 	cmd := &cobra.Command{
 		Use:   "create",
-		Short: "Bind an action to a trigger",
-		Long:  `auth0 actions triggers create --trigger <post-login> --action <action_id>`,
+		Short: "Bind an action to a flow",
+		Long:  `auth0 actions bind --trigger <post-login> --action <action_id>`,
 		PreRun: func(cmd *cobra.Command, args []string) {
 			prepareInteractivity(cmd)
 		},
->>>>>>> 84435d65
 		RunE: func(cmd *cobra.Command, args []string) error {
 			if shouldPrompt(cmd, actionTrigger) {
 				input := prompt.SelectInput(
