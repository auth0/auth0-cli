package cli

import (
	"encoding/json"
	"errors"
	"fmt"
	"io/ioutil"
	"os"
	"strconv"

	"github.com/auth0/auth0-cli/internal/ansi"
	"github.com/auth0/auth0-cli/internal/auth0"
	"github.com/auth0/auth0-cli/internal/prompt"
	"github.com/auth0/auth0-cli/internal/validators"
	"github.com/spf13/cobra"
	"gopkg.in/auth0.v5/management"
)

const (
	actionID         = "id"
	actionName       = "name"
	actionVersion    = "version"
	actionFile       = "file"
	actionScript     = "script"
	actionDependency = "dependencies"
	actionPath       = "path"
	actionTrigger    = "trigger"
)

func actionsCmd(cli *cli) *cobra.Command {
	cmd := &cobra.Command{
		Use:   "actions",
		Short: "Manage resources for actions",
	}

	cmd.SetUsageTemplate(resourceUsageTemplate())
	cmd.AddCommand(listActionsCmd(cli))
	cmd.AddCommand(testActionCmd(cli))
	cmd.AddCommand(createActionCmd(cli))
	cmd.AddCommand(updateActionCmd(cli))
	cmd.AddCommand(deployActionCmd(cli))
	cmd.AddCommand(downloadActionCmd(cli))
	cmd.AddCommand(listActionVersionsCmd(cli))
	cmd.AddCommand(bindActionCmd(cli))

	cmd.AddCommand(flowsCmd(cli))

	return cmd
}

func flowsCmd(cli *cli) *cobra.Command {
	cmd := &cobra.Command{
		Use:   "flows",
		Short: "Manages resources for action flows",
	}

	cmd.SetUsageTemplate(resourceUsageTemplate())
	cmd.AddCommand(showFlowCmd(cli))
	cmd.AddCommand(updateFlowCmd(cli))

	return cmd
}

func listActionsCmd(cli *cli) *cobra.Command {
	cmd := &cobra.Command{
		Use:   "list",
		Short: "List existing actions",
		Long: `auth0 actions list
List existing actions. To create one try:

    auth0 actions create
`,
		RunE: func(cmd *cobra.Command, args []string) error {
			list, err := cli.api.Action.List()
			if err != nil {
				return err
			}

			cli.renderer.ActionList(list.Actions)
			return nil
		},
	}

	return cmd
}

func readJsonFile(filePath string, out interface{}) error {
	// Open our jsonFile
	jsonFile, err := os.Open(filePath)
	// if we os.Open returns an error then handle it
	if err != nil {
		return err
	}
	// defer the closing of our jsonFile so that we can parse it later on
	defer jsonFile.Close()

	byteValue, err := ioutil.ReadAll(jsonFile)
	if err != nil {
		return err
	}

	if err := json.Unmarshal(byteValue, out); err != nil {
		return err
	}

	return nil
}

func testActionCmd(cli *cli) *cobra.Command {
	var flags struct {
		ID      string
		File    string
		Version string
	}

	var payload = make(management.Object)

	cmd := &cobra.Command{
		Use:   "test",
		Short: "Test an action draft against a payload",
		Long:  `auth0 actions test --id <actionid> --file <payload.json>`,
		PreRun: func(cmd *cobra.Command, args []string) {
			prepareInteractivity(cmd)
		},
		RunE: func(cmd *cobra.Command, args []string) error {
			if shouldPrompt(cmd, actionID) {
				input := prompt.TextInput(actionID, "Id:", "Action Id to test.", true)

				if err := prompt.AskOne(input, &flags); err != nil {
					return err
				}
			}

			if shouldPrompt(cmd, actionFile) {
				input := prompt.TextInput(actionFile, "File:", "File containing the payload for the test.", true)

				if err := prompt.AskOne(input, &flags); err != nil {
					return err
				}
			}

			if shouldPrompt(cmd, actionVersion) {
				input := prompt.TextInputDefault(actionVersion, "Version Id:", "Version ID of the action to test. Default: draft", "draft", false)

				if err := prompt.AskOne(input, &flags); err != nil {
					return err
				}
			}

			err := readJsonFile(flags.File, &payload)
			if err != nil {
				return err
			}

			var result management.Object
			err = ansi.Spinner(fmt.Sprintf("Testing action: %s, version: %s", flags.ID, flags.Version), func() error {
				result, err = cli.api.ActionVersion.Test(flags.ID, flags.Version, payload)
				return err
			})

			if err != nil {
				return err
			}

			cli.renderer.ActionTest(result)
			return nil
		},
	}

	cmd.Flags().StringVarP(&flags.ID, actionID, "i", "", "Action Id to test.")
	cmd.Flags().StringVarP(&flags.File, actionFile, "f", "", "File containing the payload for the test.")
	cmd.Flags().StringVarP(&flags.Version, actionVersion, "v", "draft", "Version Id of the action to test.")
	mustRequireFlags(cmd, actionID, actionFile)

	return cmd
}

func deployActionCmd(cli *cli) *cobra.Command {
	var flags struct {
		ID      string
		Version string
	}

	cmd := &cobra.Command{
		Use:   "deploy",
		Short: "Deploy the action version",
		Long:  `auth0 actions deploy --id <actionid> --version <versionid>`,
		PreRun: func(cmd *cobra.Command, args []string) {
			prepareInteractivity(cmd)
		},
		RunE: func(cmd *cobra.Command, args []string) error {
			if shouldPrompt(cmd, actionID) {
				input := prompt.TextInput(actionID, "Id:", "Action Id to deploy.", true)

				if err := prompt.AskOne(input, &flags); err != nil {
					return err
				}
			}

			if shouldPrompt(cmd, actionVersion) {
				version, err := askVersion(cli, flags.ID)
				if err != nil {
					return err
				}
				flags.Version = version
			}

			var version *management.ActionVersion
			err := ansi.Spinner(fmt.Sprintf("Deploying action: %s, version: %s", flags.ID, flags.Version), func() (err error) {
				version, err = cli.api.ActionVersion.Deploy(flags.ID, flags.Version)
				return err
			})

			if err != nil {
				return err
			}

			cli.renderer.ActionVersion(version)

			return nil
		},
	}

	cmd.Flags().StringVarP(&flags.ID, actionID, "i", "", "Action Id to deploy.")
	cmd.Flags().StringVarP(&flags.Version, actionVersion, "v", "draft", "Version Id of the action to deploy.")
	mustRequireFlags(cmd, actionID)

	return cmd
}

func askVersion(cli *cli, actionId string) (string, error) {
	var versionId string
	versions, err := cli.api.ActionVersion.List(actionId)
	if err != nil {
		return "", err
	}

	var options []string
	options = append(options, "draft")

	for _, v := range versions.Versions {
		options = append(options, fmt.Sprint(v.Number))
	}

	var versionNumber string
	if err = prompt.AskOne(prompt.SelectInput("Actions version", "Choose a version", "Select the version number you want to choose for this action", options, true), &versionNumber); err != nil {
		return "", err
	}

	if versionNumber == "draft" {
		versionId = "draft"
	} else {
		i, err := strconv.Atoi(versionNumber)
		if err != nil {
			return "", err
		}

		versionId = versions.Versions[len(versions.Versions)-i].ID
	}

	return versionId, nil
}

func downloadActionCmd(cli *cli) *cobra.Command {
	var flags struct {
		ID      string
		Version string
		Path    string
	}

	cmd := &cobra.Command{
		Use:   "download",
		Short: "Download the action version",
		Long:  `auth0 actions download --id <actionid> --version <versionid | draft>`,
		PreRun: func(cmd *cobra.Command, args []string) {
			prepareInteractivity(cmd)
		},
		RunE: func(cmd *cobra.Command, args []string) error {
			if shouldPrompt(cmd, actionID) {
				input := prompt.TextInput(actionID, "Id:", "Action Id to download.", true)

				if err := prompt.AskOne(input, &flags); err != nil {
					return err
				}
			}

			if shouldPrompt(cmd, actionVersion) {
				version, err := askVersion(cli, flags.ID)
				if err != nil {
					return err
				}
				flags.Version = version
			}

			if shouldPrompt(cmd, actionPath) {
				input := prompt.TextInputDefault(actionPath, "Path:", "Path to save the action content.", "./", false)

				if err := prompt.AskOne(input, &flags); err != nil {
					return err
				}
			}

			cli.renderer.Infof("It will overwrite files in %s", flags.Path)
			if confirmed := prompt.Confirm("Do you wish to proceed?"); !confirmed {
				return nil
			}

			var version *management.ActionVersion
			err := ansi.Spinner(fmt.Sprintf("Downloading action: %s, version: %s", flags.ID, flags.Version), func() (err error) {
				if version, err = cli.api.ActionVersion.Read(flags.ID, flags.Version); err != nil {
					return err
				}

				if version.ID == "" {
					version.ID = "draft"
				}
				return nil
			})

			if err != nil {
				return err
			}

			cli.renderer.Infof("Code downloaded to %s/code.js", flags.Path)

			if err := ioutil.WriteFile(flags.Path+"/code.js", []byte(version.Code), 0644); err != nil {
				return err
			}

			version.Code = ""
			metadata, err := json.MarshalIndent(version, "", "    ")
			if err != nil {
				return err
			}

			if err := ioutil.WriteFile(flags.Path+"/metadata.json", metadata, 0644); err != nil {
				return err
			}

			return nil
		},
	}

	cmd.Flags().StringVarP(&flags.ID, actionID, "i", "", "Action ID to download.")
	cmd.Flags().StringVarP(&flags.Version, actionVersion, "v", "", "Version ID of the action to deploy or draft. Default: draft")
	cmd.Flags().StringVarP(&flags.Path, actionPath, "p", "./", "Path to save the action content.")
	mustRequireFlags(cmd, actionID)

	return cmd
}

func listActionVersionsCmd(cli *cli) *cobra.Command {
	var flags struct {
		ID string
	}

	cmd := &cobra.Command{
		Use:   "versions",
		Short: "List the action versions",
		Long:  `auth0 actions versions --id <actionid>`,
		PreRun: func(cmd *cobra.Command, args []string) {
			prepareInteractivity(cmd)
		},
		RunE: func(cmd *cobra.Command, args []string) error {
			if shouldPrompt(cmd, actionID) {
				input := prompt.TextInput(actionID, "Id:", "Action Id to show versions.", true)

				if err := prompt.AskOne(input, &flags); err != nil {
					return err
				}
			}

			var list *management.ActionVersionList
			err := ansi.Spinner(fmt.Sprintf("Loading versions for action: %s", flags.ID), func() (err error) {
				list, err = cli.api.ActionVersion.List(flags.ID)
				return err
			})

			if err != nil {
				return err
			}

			cli.renderer.ActionVersionList(list.Versions)

			return nil
		},
	}

	cmd.Flags().StringVarP(&flags.ID, actionID, "i", "", "Action Id to show versions.")
	mustRequireFlags(cmd, actionID)

	return cmd
}

func createActionCmd(cli *cli) *cobra.Command {
	var flags struct {
		Name          string
		Trigger       string
		File          string
		Script        string
		Dependency    []string
		CreateVersion bool
	}

	cmd := &cobra.Command{
		Use:   "create",
		Short: "Create a new action",
		Long: `auth0 actions create
Create a new action:

    auth0 actions create --name my-action --trigger post-login --file action.js --dependency lodash@4.17.19
`,
		PreRun: func(cmd *cobra.Command, args []string) {
			prepareInteractivity(cmd)
		},
		RunE: func(cmd *cobra.Command, args []string) error {
			if shouldPrompt(cmd, actionName) {
				input := prompt.TextInput(actionName, "Name:", "Action name to create.", true)

				if err := prompt.AskOne(input, &flags); err != nil {
					return err
				}
			}

			if shouldPrompt(cmd, actionTrigger) {
				input := prompt.SelectInput(
					actionTrigger,
					"Trigger:",
					"Trigger type for action.",
					validators.ValidTriggerIDs,
					false)

				if err := prompt.AskOne(input, &flags); err != nil {
					return err
				}
			}

			if shouldPrompt(cmd, actionFile) && shouldPrompt(cmd, actionScript) {
				input := prompt.TextInput(actionFile, "Action File:", "File containing the action source code.", false)

				if err := prompt.AskOne(input, &flags); err != nil {
					return err
				}
			}

			// TODO: Add prompt for script, dependency and version

			if err := validators.TriggerID(flags.Trigger); err != nil {
				return err
			}

			source, err := sourceFromFileOrScript(flags.File, flags.Script)
			if err != nil {
				return err
			}

			dependencies, err := validators.Dependencies(flags.Dependency)
			if err != nil {
				return err
			}

			triggerID := management.TriggerID(flags.Trigger)
			triggers := []management.Trigger{
				{
					ID:      &triggerID,
					Version: auth0.String("v1"),
				},
			}

			action := &management.Action{
				Name:              auth0.String(flags.Name),
				SupportedTriggers: &triggers,
			}

			version := &management.ActionVersion{
				Code:         source,
				Dependencies: dependencies,
				Runtime:      "node12",
			}

			err = ansi.Spinner("Creating action", func() error {
				if err := cli.api.Action.Create(action); err != nil {
					return err
				}

				created, err := createActionVersion(cli.api, auth0.StringValue(action.ID), !flags.CreateVersion, version)
				if err != nil {
					return err
				}

				version = created

				return nil
			})

			if err != nil {
				return err
			}

			cli.renderer.ActionVersion(version)

			return nil
		},
	}

	cmd.Flags().StringVarP(&flags.Name, actionName, "n", "", "Action name to create.")
	cmd.Flags().StringVarP(&flags.Trigger, actionTrigger, "t", string(management.PostLogin), "Trigger type for action.")
	cmd.Flags().StringVarP(&flags.File, actionFile, "f", "", "File containing the action source code.")
	cmd.Flags().StringVarP(&flags.Script, actionScript, "s", "", "Raw source code for the action.")
	cmd.Flags().StringSliceVarP(&flags.Dependency, actionDependency, "d", nil, "Dependency for the source code (<name>@<semver>).")
	// TODO: This name is kind of overloaded since it could also refer to the version of the trigger (though there's only v1's at this time)
	cmd.Flags().BoolVarP(&flags.CreateVersion, actionVersion, "v", false, "Create an explicit action version from the source code instead of a draft.")

	mustRequireFlags(cmd, actionName)
	if err := cmd.MarkFlagFilename(actionFile); err != nil {
		panic(err)
	}

	return cmd
}

<<<<<<< HEAD
func showFlowCmd(cli *cli) *cobra.Command {
=======
func updateActionCmd(cli *cli) *cobra.Command {
	var flags struct {
		Name          string
		File          string
		Script        string
		Dependency    []string
		CreateVersion bool
	}

	cmd := &cobra.Command{
		Use:   "update",
		Short: "Updates an existing action",
		Long: `$ auth0 actions update
Updates an existing action:

    $ auth0 actions update --name <actionid> --file action.js --dependency lodash@4.17.19  
`,
		RunE: func(cmd *cobra.Command, args []string) error {
			if shouldPrompt(cmd, actionFile) && shouldPrompt(cmd, actionScript) {
				input := prompt.TextInput(actionFile, "Action File:", "File containing the action source code.", false)

				if err := prompt.AskOne(input, &flags); err != nil {
					return err
				}
			}

			source, err := sourceFromFileOrScript(flags.File, flags.Script)
			if err != nil {
				return err
			}

			dependencies, err := validators.Dependencies(flags.Dependency)
			if err != nil {
				return err
			}

			version := &management.ActionVersion{
				Code:         source,
				Dependencies: dependencies,
				Runtime:      "node12",
			}

			err = ansi.Spinner("Updating action", func() error {
				created, err := createActionVersion(cli.api, flags.Name, !flags.CreateVersion, version)
				if err != nil {
					return err
				}

				version = created
				return nil
			})

			if err != nil {
				return err
			}

			cli.renderer.ActionVersion(version)

			return nil
		},
	}

	cmd.Flags().StringVarP(&flags.Name, actionName, "n", "", "Action ID to update.")
	cmd.Flags().StringVarP(&flags.File, actionFile, "f", "", "File containing the action source code.")
	cmd.Flags().StringVarP(&flags.Script, actionScript, "s", "", "Raw source code for the action.")
	cmd.Flags().StringSliceVarP(&flags.Dependency, actionDependency, "d", nil, "Dependency for the source code (<name>@<semver>).")
	// TODO: This name is kind of overloaded since it could also refer to the version of the trigger (though there's only v1's at this time)
	cmd.Flags().BoolVarP(&flags.CreateVersion, actionVersion, "v", false, "Create an explicit action version from the source code instead of a draft.")

	mustRequireFlags(cmd, actionName)
	if err := cmd.MarkFlagFilename(actionFile); err != nil {
		panic(err)
	}

	return cmd
}

func showTriggerCmd(cli *cli) *cobra.Command {
>>>>>>> c2838471
	var flags struct {
		Trigger string
	}

	cmd := &cobra.Command{
		Use:   "show",
		Short: "Shows actions by flow",
		Long:  `auth0 actions flows --trigger post-login`,
		PreRun: func(cmd *cobra.Command, args []string) {
			prepareInteractivity(cmd)
		},
		RunE: func(cmd *cobra.Command, args []string) error {
			if shouldPrompt(cmd, actionTrigger) {
				input := prompt.SelectInput(
					actionTrigger,
					"Trigger:",
					"Trigger type for action.",
					validators.ValidTriggerIDs,
					false)

				if err := prompt.AskOne(input, &flags); err != nil {
					return err
				}
			}

			if err := validators.TriggerID(flags.Trigger); err != nil {
				return err
			}

			triggerID := management.TriggerID(flags.Trigger)

			var list *management.ActionBindingList
			err := ansi.Spinner("Loading actions", func() (err error) {
				list, err = cli.api.ActionBinding.List(triggerID)
				return err
			})

			if err != nil {
				return err
			}

			cli.renderer.ActionTriggersList(list.Bindings)
			return nil
		},
	}

	cmd.Flags().StringVarP(&flags.Trigger, actionTrigger, "t", string(management.PostLogin), "Trigger type for action.")

	return cmd
}

func updateFlowCmd(cli *cli) *cobra.Command {
	var flags struct {
		File    string
		Trigger string
	}

	cmd := &cobra.Command{
		Use:   "update",
		Short: "Update actions by flow",
		Long:  `auth0 actions flows update --trigger <post-login> --file <bindings.json>`,
		PreRun: func(cmd *cobra.Command, args []string) {
			prepareInteractivity(cmd)
		},
		RunE: func(cmd *cobra.Command, args []string) error {
			if shouldPrompt(cmd, actionFile) {
				input := prompt.TextInput(actionFile, "File:", "File containing the bindings.", true)

				if err := prompt.AskOne(input, &flags); err != nil {
					return err
				}
			}

			if shouldPrompt(cmd, actionTrigger) {
				input := prompt.SelectInput(
					actionTrigger,
					"Trigger:",
					"Trigger type for action.",
					validators.ValidTriggerIDs,
					false)

				if err := prompt.AskOne(input, &flags); err != nil {
					return err
				}
			}

			if err := validators.TriggerID(flags.Trigger); err != nil {
				return err
			}

			triggerID := management.TriggerID(flags.Trigger)

			var list *management.ActionBindingList
			err := readJsonFile(flags.File, &list)
			if err != nil {
				return err
			}

			err = ansi.Spinner("Updating actions", func() (err error) {
				if _, err = cli.api.ActionBinding.Update(triggerID, list.Bindings); err != nil {
					return err
				}

				list, err = cli.api.ActionBinding.List(triggerID)

				return err
			})

			if err != nil {
				return err
			}

			cli.renderer.ActionTriggersList(list.Bindings)
			return nil
		},
	}

	cmd.Flags().StringVarP(&flags.File, actionFile, "f", "", "File containing the bindings.")
	cmd.Flags().StringVarP(&flags.Trigger, actionTrigger, "t", string(management.PostLogin), "Trigger type for action.")
	mustRequireFlags(cmd, actionFile)

	return cmd
}

func bindActionCmd(cli *cli) *cobra.Command {
	var flags struct {
		Action  string
		Trigger string
	}

	cmd := &cobra.Command{
		Use:   "create",
		Short: "Bind an action to a flow",
		Long:  `auth0 actions bind --trigger <post-login> --action <action_id>`,
		PreRun: func(cmd *cobra.Command, args []string) {
			prepareInteractivity(cmd)
		},
		RunE: func(cmd *cobra.Command, args []string) error {
			if shouldPrompt(cmd, actionTrigger) {
				input := prompt.SelectInput(
					actionTrigger,
					"Trigger:",
					"Trigger type for action.",
					validators.ValidTriggerIDs,
					false)

				if err := prompt.AskOne(input, &flags); err != nil {
					return err
				}
			}

			if shouldPrompt(cmd, "action") {
				input := prompt.TextInput("action", "Action Id:", "Action Id to bind.", false)

				if err := prompt.AskOne(input, &flags); err != nil {
					return err
				}
			}

			if err := validators.TriggerID(flags.Trigger); err != nil {
				return err
			}

			triggerID := management.TriggerID(flags.Trigger)

			var binding *management.ActionBinding
			var list *management.ActionBindingList

			err := ansi.Spinner("Adding action", func() (err error) {
				var action *management.Action
				if action, err = cli.api.Action.Read(flags.Action); err != nil {
					return err
				}

				if binding, err = cli.api.ActionBinding.Create(triggerID, action); err != nil {
					return err
				}

				if list, err = cli.api.ActionBinding.List(triggerID); err != nil {
					return err
				}

				bindings := append(list.Bindings, binding)

				if _, err = cli.api.ActionBinding.Update(triggerID, bindings); err != nil {
					return err
				}

				list, err = cli.api.ActionBinding.List(triggerID)

				return err
			})

			if err != nil {
				return err
			}

			cli.renderer.ActionTriggersList(list.Bindings)
			return nil
		},
	}

	cmd.Flags().StringVarP(&flags.Trigger, actionTrigger, "t", string(management.PostLogin), "Trigger type for action.")
	cmd.Flags().StringVarP(&flags.Action, "action", "a", "", "Action Id to bind.")

	return cmd
}

var errNoSource = errors.New("please provide source code via --file or --script")

func sourceFromFileOrScript(file, script string) (string, error) {
	if script != "" {
		return script, nil
	}

	if file != "" {
		f, err := os.Open(file)
		if err != nil {
			return "", err
		}
		defer f.Close()

		contents, err := ioutil.ReadAll(f)
		if err != nil {
			return "", err
		}

		if len(contents) > 0 {
			return string(contents), nil
		}
	}

	return "", errNoSource
}

func createActionVersion(api *auth0.API, actionID string, draft bool, version *management.ActionVersion) (*management.ActionVersion, error) {
	var v *management.ActionVersion
	if draft {
		if err := api.ActionVersion.UpsertDraft(actionID, version); err != nil {
			return nil, err
		}

		// TODO(iamjem): this is a hack since the SDK won't decode 202 responses
		draft, err := api.ActionVersion.ReadDraft(actionID)
		if err != nil {
			return nil, err
		}
		v = draft
	} else {
		if err := api.ActionVersion.Create(actionID, version); err != nil {
			return nil, err
		}

		// TODO(iamjem): this is a hack since the SDK won't decode 202 responses
		list, err := api.ActionVersion.List(actionID)
		if err != nil {
			return nil, err
		}

		if len(list.Versions) > 0 {
			v = list.Versions[0]
		}
	}

	return v, nil
}<|MERGE_RESOLUTION|>--- conflicted
+++ resolved
@@ -519,9 +519,6 @@
 	return cmd
 }
 
-<<<<<<< HEAD
-func showFlowCmd(cli *cli) *cobra.Command {
-=======
 func updateActionCmd(cli *cli) *cobra.Command {
 	var flags struct {
 		Name          string
@@ -537,7 +534,7 @@
 		Long: `$ auth0 actions update
 Updates an existing action:
 
-    $ auth0 actions update --name <actionid> --file action.js --dependency lodash@4.17.19  
+    $ auth0 actions update --name <actionid> --file action.js --dependency lodash@4.17.19
 `,
 		RunE: func(cmd *cobra.Command, args []string) error {
 			if shouldPrompt(cmd, actionFile) && shouldPrompt(cmd, actionScript) {
@@ -599,8 +596,7 @@
 	return cmd
 }
 
-func showTriggerCmd(cli *cli) *cobra.Command {
->>>>>>> c2838471
+func showFlowCmd(cli *cli) *cobra.Command {
 	var flags struct {
 		Trigger string
 	}
