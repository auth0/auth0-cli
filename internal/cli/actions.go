--- conflicted
+++ resolved
@@ -99,7 +99,7 @@
 	var payload = make(management.Object)
 
 	cmd := &cobra.Command{
-		Use:   "test",
+		Use:   "test"
 		Short: "Test an action draft against a payload",
 		Long:  `auth0 actions test --name <actionid> --file <payload.json>`,
 		RunE: func(cmd *cobra.Command, args []string) error {
@@ -272,11 +272,7 @@
 		Long: `auth0 actions create
 Create a new action:
 
-<<<<<<< HEAD
-    auth0 actions create my-action --trigger post-login
-=======
-    $ auth0 actions create --name my-action --trigger post-login --file action.js --dependency lodash@4.17.19  
->>>>>>> a801220b
+    auth0 actions create --name my-action --trigger post-login --file action.js --dependency lodash@4.17.19  
 `,
 		RunE: func(cmd *cobra.Command, args []string) error {
 			if err := validators.TriggerID(trigger); err != nil {
