package cli

import (
	"context"
	"fmt"
	"testing"

	"github.com/auth0/go-auth0/management"
	"github.com/golang/mock/gomock"
	"github.com/stretchr/testify/assert"

	"github.com/auth0/auth0-cli/internal/auth0"
	"github.com/auth0/auth0-cli/internal/auth0/mock"
)

func TestSanitizeResourceName(t *testing.T) {
	testCases := []struct {
		input    string
		expected string
	}{
		// Test cases with valid names
		{"ValidName123", "ValidName123"},
		{"_Another_Valid-Name", "_Another_Valid-Name"},
		{"name_with_123", "name_with_123"},
		{"_start_with_underscore", "_start_with_underscore"},

		// Test cases with invalid names to be sanitized
		{"Invalid@Name", "InvalidName"},
		{"Invalid Name", "InvalidName"},
		{"123StartWithNumber", "StartWithNumber"},
		{"-StartWithDash", "StartWithDash"},
		{"", ""},
	}

	for _, testCase := range testCases {
		t.Run(testCase.input, func(t *testing.T) {
			sanitized := sanitizeResourceName(testCase.input)
			assert.Equal(t, testCase.expected, sanitized)
		})
	}
}

func TestActionResourceFetcher_FetchData(t *testing.T) {
	t.Run("it successfully retrieves actions data", func(t *testing.T) {
		ctrl := gomock.NewController(t)
		defer ctrl.Finish()

		actionAPI := mock.NewMockActionAPI(ctrl)
		actionAPI.EXPECT().
			List(gomock.Any(), gomock.Any()).
			Return(
				&management.ActionList{
					List: management.List{
						Start: 0,
						Limit: 2,
						Total: 4,
					},
					Actions: []*management.Action{
						{
							ID:   auth0.String("07898b80-02ba-42ee-82ad-e5b224a9b450"),
							Name: auth0.String("Action 1"),
						},
						{
							ID:   auth0.String("24118aae-8022-4b94-80c1-e8e28511eb92"),
							Name: auth0.String("Action 2"),
						},
					},
				},
				nil,
			)
		actionAPI.EXPECT().
			List(gomock.Any(), gomock.Any()).
			Return(
				&management.ActionList{
					List: management.List{
						Start: 2,
						Limit: 4,
						Total: 4,
					},
					Actions: []*management.Action{
						{
							ID:   auth0.String("fa04d1ff-fe8d-4662-b7c2-32d212719876"),
							Name: auth0.String("Action 3"),
						},
						{
							ID:   auth0.String("9cb897b9-c25c-47be-b5aa-e03e31af2e44"),
							Name: auth0.String("Action 4"),
						},
					},
				},
				nil,
			)

		fetcher := actionResourceFetcher{
			api: &auth0.API{
				Action: actionAPI,
			},
		}

		expectedData := importDataList{
			{
				ResourceName: "auth0_action.Action1",
				ImportID:     "07898b80-02ba-42ee-82ad-e5b224a9b450",
			},
			{
				ResourceName: "auth0_action.Action2",
				ImportID:     "24118aae-8022-4b94-80c1-e8e28511eb92",
			},
			{
				ResourceName: "auth0_action.Action3",
				ImportID:     "fa04d1ff-fe8d-4662-b7c2-32d212719876",
			},
			{
				ResourceName: "auth0_action.Action4",
				ImportID:     "9cb897b9-c25c-47be-b5aa-e03e31af2e44",
			},
		}

		data, err := fetcher.FetchData(context.Background())
		assert.NoError(t, err)
		assert.Equal(t, expectedData, data)
	})

	t.Run("it returns an error if api call fails", func(t *testing.T) {
		ctrl := gomock.NewController(t)
		defer ctrl.Finish()

		actionAPI := mock.NewMockActionAPI(ctrl)
		actionAPI.EXPECT().
			List(gomock.Any(), gomock.Any()).
			Return(nil, fmt.Errorf("failed to list actions"))

		fetcher := actionResourceFetcher{
			api: &auth0.API{
				Action: actionAPI,
			},
		}

		_, err := fetcher.FetchData(context.Background())
		assert.EqualError(t, err, "failed to list actions")
	})
}

func TestBrandingResourceFetcher_FetchData(t *testing.T) {
	t.Run("it successfully generates branding import data", func(t *testing.T) {
		fetcher := brandingResourceFetcher{}

		data, err := fetcher.FetchData(context.Background())
		assert.NoError(t, err)
		assert.Len(t, data, 1)
		assert.Equal(t, data[0].ResourceName, "auth0_branding.branding")
		assert.Greater(t, len(data[0].ImportID), 0)
	})
}

func TestClientResourceFetcher_FetchData(t *testing.T) {
	t.Run("it successfully retrieves client data", func(t *testing.T) {
		ctrl := gomock.NewController(t)
		defer ctrl.Finish()

		clientAPI := mock.NewMockClientAPI(ctrl)
		clientAPI.EXPECT().
			List(gomock.Any(), gomock.Any(), gomock.Any(), gomock.Any()).
			Return(
				&management.ClientList{
					List: management.List{
						Start: 0,
						Limit: 2,
						Total: 4,
					},
					Clients: []*management.Client{
						{
							ClientID: auth0.String("clientID_1"),
							Name:     auth0.String("My Test Client 1"),
						},
						{
							ClientID: auth0.String("clientID_2"),
							Name:     auth0.String("My Test Client 2"),
						},
					},
				},
				nil,
			)
		clientAPI.EXPECT().
			List(gomock.Any(), gomock.Any(), gomock.Any(), gomock.Any()).
			Return(
				&management.ClientList{
					List: management.List{
						Start: 2,
						Limit: 4,
						Total: 4,
					},
					Clients: []*management.Client{
						{
							ClientID: auth0.String("clientID_3"),
							Name:     auth0.String("My Test Client 3"),
						},
						{
							ClientID: auth0.String("clientID_4"),
							Name:     auth0.String("My Test Client 4"),
						},
					},
				},
				nil,
			)

		fetcher := clientResourceFetcher{
			api: &auth0.API{
				Client: clientAPI,
			},
		}

		expectedData := importDataList{
			{
				ResourceName: "auth0_client.MyTestClient1",
				ImportID:     "clientID_1",
			},
			{
				ResourceName: "auth0_client.MyTestClient2",
				ImportID:     "clientID_2",
			},
			{
				ResourceName: "auth0_client.MyTestClient3",
				ImportID:     "clientID_3",
			},
			{
				ResourceName: "auth0_client.MyTestClient4",
				ImportID:     "clientID_4",
			},
		}

		data, err := fetcher.FetchData(context.Background())
		assert.NoError(t, err)
		assert.Equal(t, expectedData, data)
	})

	t.Run("it returns an error if api call fails", func(t *testing.T) {
		ctrl := gomock.NewController(t)
		defer ctrl.Finish()

		clientAPI := mock.NewMockClientAPI(ctrl)
		clientAPI.EXPECT().
			List(gomock.Any(), gomock.Any(), gomock.Any(), gomock.Any()).
			Return(nil, fmt.Errorf("failed to list clients"))

		fetcher := clientResourceFetcher{
			api: &auth0.API{
				Client: clientAPI,
			},
		}

		_, err := fetcher.FetchData(context.Background())
		assert.EqualError(t, err, "failed to list clients")
	})
}

func TestClientGrantResourceFetcher_FetchData(t *testing.T) {
	t.Run("it successfully retrieves client grant data", func(t *testing.T) {
		ctrl := gomock.NewController(t)
		defer ctrl.Finish()

		clientGrantAPI := mock.NewMockClientGrantAPI(ctrl)
		clientGrantAPI.EXPECT().
			List(gomock.Any(), gomock.Any()).
			Return(
				&management.ClientGrantList{
					List: management.List{
						Start: 0,
						Limit: 2,
						Total: 4,
					},
					ClientGrants: []*management.ClientGrant{
						{
							ID:       auth0.String("cgr_1"),
							ClientID: auth0.String("client-id-1"),
							Audience: auth0.String("https://travel0.com/api"),
						},
						{
							ID:       auth0.String("cgr_2"),
							ClientID: auth0.String("client-id-2"),
							Audience: auth0.String("https://travel0.com/api"),
						},
					},
				},
				nil,
			)
		clientGrantAPI.EXPECT().
			List(gomock.Any(), gomock.Any()).
			Return(
				&management.ClientGrantList{
					List: management.List{
						Start: 2,
						Limit: 4,
						Total: 4,
					},
					ClientGrants: []*management.ClientGrant{
						{
							ID:       auth0.String("cgr_3"),
							ClientID: auth0.String("client-id-1"),
							Audience: auth0.String("https://travel0.us.auth0.com/api/v2/"),
						},
						{
							ID:       auth0.String("cgr_4"),
							ClientID: auth0.String("client-id-2"),
							Audience: auth0.String("https://travel0.us.auth0.com/api/v2/"),
						},
					},
				},
				nil,
			)

		fetcher := clientGrantResourceFetcher{
			api: &auth0.API{
				ClientGrant: clientGrantAPI,
			},
		}

		expectedData := importDataList{
			{
				ResourceName: "auth0_client_grant.client-id-1_httpstravel0comapi",
				ImportID:     "cgr_1",
			},
			{
				ResourceName: "auth0_client_grant.client-id-2_httpstravel0comapi",
				ImportID:     "cgr_2",
			},
			{
				ResourceName: "auth0_client_grant.client-id-1_httpstravel0usauth0comapiv2",
				ImportID:     "cgr_3",
			},
			{
				ResourceName: "auth0_client_grant.client-id-2_httpstravel0usauth0comapiv2",
				ImportID:     "cgr_4",
			},
		}

		data, err := fetcher.FetchData(context.Background())
		assert.NoError(t, err)
		assert.Equal(t, expectedData, data)
	})

	t.Run("it returns an error if api call fails", func(t *testing.T) {
		ctrl := gomock.NewController(t)
		defer ctrl.Finish()

		clientGrantAPI := mock.NewMockClientGrantAPI(ctrl)
		clientGrantAPI.EXPECT().
			List(gomock.Any(), gomock.Any()).
			Return(nil, fmt.Errorf("failed to list clients"))

		fetcher := clientGrantResourceFetcher{
			api: &auth0.API{
				ClientGrant: clientGrantAPI,
			},
		}

		_, err := fetcher.FetchData(context.Background())
		assert.EqualError(t, err, "failed to list clients")
	})
}

func TestConnectionResourceFetcher_FetchData(t *testing.T) {
	t.Run("it successfully retrieves connections data", func(t *testing.T) {
		ctrl := gomock.NewController(t)
		defer ctrl.Finish()

		connAPI := mock.NewMockConnectionAPI(ctrl)
		connAPI.EXPECT().
			List(gomock.Any(), gomock.Any(), gomock.Any()).
			Return(
				&management.ConnectionList{
					List: management.List{
						Start: 0,
						Limit: 2,
						Total: 4,
					},
					Connections: []*management.Connection{
						{
							ID:   auth0.String("con_id1"),
							Name: auth0.String("Connection 1"),
						},
						{
							ID:   auth0.String("con_id2"),
							Name: auth0.String("Connection 2"),
						},
					},
				},
				nil,
			)
		connAPI.EXPECT().
			List(gomock.Any(), gomock.Any(), gomock.Any()).
			Return(
				&management.ConnectionList{
					List: management.List{
						Start: 2,
						Limit: 4,
						Total: 4,
					},
					Connections: []*management.Connection{
						{
							ID:   auth0.String("con_id3"),
							Name: auth0.String("Connection 3"),
						},
						{
							ID:   auth0.String("con_id4"),
							Name: auth0.String("Connection 4"),
						},
					},
				},
				nil,
			)

		fetcher := connectionResourceFetcher{
			api: &auth0.API{
				Connection: connAPI,
			},
		}

		expectedData := importDataList{
			{
				ResourceName: "auth0_connection.Connection1",
				ImportID:     "con_id1",
			},
			{
				ResourceName: "auth0_connection_clients.Connection1",
				ImportID:     "con_id1",
			},
			{
				ResourceName: "auth0_connection.Connection2",
				ImportID:     "con_id2",
			},
			{
				ResourceName: "auth0_connection_clients.Connection2",
				ImportID:     "con_id2",
			},
			{
				ResourceName: "auth0_connection.Connection3",
				ImportID:     "con_id3",
			},
			{
				ResourceName: "auth0_connection_clients.Connection3",
				ImportID:     "con_id3",
			},
			{
				ResourceName: "auth0_connection.Connection4",
				ImportID:     "con_id4",
			},
			{
				ResourceName: "auth0_connection_clients.Connection4",
				ImportID:     "con_id4",
			},
		}

		data, err := fetcher.FetchData(context.Background())
		assert.NoError(t, err)
		assert.Equal(t, expectedData, data)
	})

	t.Run("it returns an error if api call fails", func(t *testing.T) {
		ctrl := gomock.NewController(t)
		defer ctrl.Finish()

		connAPI := mock.NewMockConnectionAPI(ctrl)
		connAPI.EXPECT().
			List(gomock.Any(), gomock.Any(), gomock.Any()).
			Return(nil, fmt.Errorf("failed to list connections"))

		fetcher := connectionResourceFetcher{
			api: &auth0.API{
				Connection: connAPI,
			},
		}

		_, err := fetcher.FetchData(context.Background())
		assert.EqualError(t, err, "failed to list connections")
	})
}

func TestCustomDomainResourceFetcher_FetchData(t *testing.T) {
	t.Run("it successfully retrieves custom domains data", func(t *testing.T) {
		ctrl := gomock.NewController(t)
		defer ctrl.Finish()

		customDomainAPI := mock.NewMockCustomDomainAPI(ctrl)
		customDomainAPI.EXPECT().
			List(gomock.Any()).
			Return(
				[]*management.CustomDomain{
					{
						ID:     auth0.String("cd_XDVfBNsfL2vj7Wm1"),
						Domain: auth0.String("travel0.com"),
					},
					{
						ID:     auth0.String("cd_XDVfBNsfL2vj7Wm1"),
						Domain: auth0.String("enterprise.travel0.com"),
					},
				},
				nil,
			)

		fetcher := customDomainResourceFetcher{
			api: &auth0.API{
				CustomDomain: customDomainAPI,
			},
		}

		expectedData := importDataList{
			{
				ResourceName: "auth0_custom_domain.travel0com",
				ImportID:     "cd_XDVfBNsfL2vj7Wm1",
			},
			{
				ResourceName: "auth0_custom_domain.enterprisetravel0com",
				ImportID:     "cd_XDVfBNsfL2vj7Wm1",
			},
		}

		data, err := fetcher.FetchData(context.Background())
		assert.NoError(t, err)
		assert.Equal(t, expectedData, data)
	})

	t.Run("it returns an error if api call fails", func(t *testing.T) {
		ctrl := gomock.NewController(t)
		defer ctrl.Finish()

		customDomainAPI := mock.NewMockCustomDomainAPI(ctrl)
		customDomainAPI.EXPECT().
			List(gomock.Any()).
			Return(nil, fmt.Errorf("failed to list custom domains"))

		fetcher := customDomainResourceFetcher{
			api: &auth0.API{
				CustomDomain: customDomainAPI,
			},
		}

		_, err := fetcher.FetchData(context.Background())
		assert.EqualError(t, err, "failed to list custom domains")
	})
}

func TestOrganizationResourceFetcher_FetchData(t *testing.T) {
	t.Run("it successfully retrieves organizations data", func(t *testing.T) {
		ctrl := gomock.NewController(t)
		defer ctrl.Finish()

		orgAPI := mock.NewMockOrganizationAPI(ctrl)
		orgAPI.EXPECT().
			List(gomock.Any(), gomock.Any(), gomock.Any()).
			Return(
				&management.OrganizationList{
					List: management.List{
						Start: 0,
						Limit: 2,
						Total: 4,
					},
					Organizations: []*management.Organization{
						{
							ID:   auth0.String("org_1"),
							Name: auth0.String("Organization 1"),
						},
						{
							ID:   auth0.String("org_2"),
							Name: auth0.String("Organization 2"),
						},
					},
				},
				nil,
			)
		orgAPI.EXPECT().
			List(gomock.Any(), gomock.Any(), gomock.Any()).
			Return(
				&management.OrganizationList{
					List: management.List{
						Start: 2,
						Limit: 4,
						Total: 4,
					},
					Organizations: []*management.Organization{
						{
							ID:   auth0.String("org_3"),
							Name: auth0.String("Organization 3"),
						},
						{
							ID:   auth0.String("org_4"),
							Name: auth0.String("Organization 4"),
						},
					},
				},
				nil,
			)

		fetcher := organizationResourceFetcher{
			api: &auth0.API{
				Organization: orgAPI,
			},
		}

		expectedData := importDataList{
			{
				ResourceName: "auth0_organization.Organization1",
				ImportID:     "org_1",
			},
			{
				ResourceName: "auth0_organization.Organization2",
				ImportID:     "org_2",
			},
			{
				ResourceName: "auth0_organization.Organization3",
				ImportID:     "org_3",
			},
			{
				ResourceName: "auth0_organization.Organization4",
				ImportID:     "org_4",
			},
		}

		data, err := fetcher.FetchData(context.Background())
		assert.NoError(t, err)
		assert.Equal(t, expectedData, data)
	})

	t.Run("it returns an error if api call fails", func(t *testing.T) {
		ctrl := gomock.NewController(t)
		defer ctrl.Finish()

		orgAPI := mock.NewMockOrganizationAPI(ctrl)
		orgAPI.EXPECT().
			List(gomock.Any(), gomock.Any(), gomock.Any()).
			Return(nil, fmt.Errorf("failed to list organizations"))

		fetcher := organizationResourceFetcher{
			api: &auth0.API{
				Organization: orgAPI,
			},
		}

		_, err := fetcher.FetchData(context.Background())
		assert.EqualError(t, err, "failed to list organizations")
	})
}

<<<<<<< HEAD
func TestResourceServerResourceFetcher_FetchData(t *testing.T) {
	t.Run("it successfully retrieves resource server data", func(t *testing.T) {
		ctrl := gomock.NewController(t)
		defer ctrl.Finish()

		resourceServerAPI := mock.NewMockResourceServerAPI(ctrl)
		resourceServerAPI.EXPECT().
			List(gomock.Any(), gomock.Any(), gomock.Any()).
			Return(
				&management.ResourceServerList{
					List: management.List{
						Start: 0,
						Limit: 2,
						Total: 4,
					},
					ResourceServers: []*management.ResourceServer{
						{
							ID:   auth0.String("610e04b71f71b9003a7eb3df"),
							Name: auth0.String("Auth0 Management API"),
						},
						{
							ID:   auth0.String("6358fed7b77d3c391dd78a40"),
							Name: auth0.String("Payments API"),
						},
					},
				},
				nil,
			)
		resourceServerAPI.EXPECT().
			List(gomock.Any(), gomock.Any(), gomock.Any()).
			Return(
				&management.ResourceServerList{
					List: management.List{
						Start: 2,
						Limit: 4,
						Total: 4,
					},
					ResourceServers: []*management.ResourceServer{
						{
							ID:   auth0.String("66ef6f9c435cab03def5fa16"),
							Name: auth0.String("Blog API"),
						},
						{
							ID:   auth0.String("63bf6f9b0e025715cb91ce7c"),
							Name: auth0.String("User API"),
						},
					},
				},
				nil,
			)

		fetcher := resourceServerResourceFetcher{
			api: &auth0.API{
				ResourceServer: resourceServerAPI,
			},
		}

		expectedData := importDataList{
			{
				ResourceName: "auth0_resource_server.PaymentsAPI",
				ImportID:     "6358fed7b77d3c391dd78a40",
			},
			{
				ResourceName: "auth0_resource_server_scopes.PaymentsAPI",
				ImportID:     "6358fed7b77d3c391dd78a40",
			},
			{
				ResourceName: "auth0_resource_server.BlogAPI",
				ImportID:     "66ef6f9c435cab03def5fa16",
			},
			{
				ResourceName: "auth0_resource_server_scopes.BlogAPI",
				ImportID:     "66ef6f9c435cab03def5fa16",
			},
			{
				ResourceName: "auth0_resource_server.UserAPI",
				ImportID:     "63bf6f9b0e025715cb91ce7c",
			},
			{
				ResourceName: "auth0_resource_server_scopes.UserAPI",
				ImportID:     "63bf6f9b0e025715cb91ce7c",
			},
		}

		data, err := fetcher.FetchData(context.Background())
		assert.NoError(t, err)
		assert.Equal(t, expectedData, data)
	})

	t.Run("it returns an error if api call fails", func(t *testing.T) {
		ctrl := gomock.NewController(t)
		defer ctrl.Finish()

		resourceServerAPI := mock.NewMockResourceServerAPI(ctrl)
		resourceServerAPI.EXPECT().
			List(gomock.Any(), gomock.Any(), gomock.Any()).
			Return(nil, fmt.Errorf("failed to list resource servers"))

		fetcher := resourceServerResourceFetcher{
			api: &auth0.API{
				ResourceServer: resourceServerAPI,
			},
		}

		_, err := fetcher.FetchData(context.Background())
		assert.EqualError(t, err, "failed to list resource servers")
=======
func TestPagesResourceFetcher_FetchData(t *testing.T) {
	t.Run("it successfully generates pages import data", func(t *testing.T) {
		fetcher := pagesResourceFetcher{}

		data, err := fetcher.FetchData(context.Background())
		assert.NoError(t, err)
		assert.Len(t, data, 1)
		assert.Equal(t, data[0].ResourceName, "auth0_pages.pages")
		assert.Greater(t, len(data[0].ImportID), 0)
>>>>>>> 33296c4d
	})
}

func TestRoleResourceFetcher_FetchData(t *testing.T) {
	t.Run("it successfully retrieves roles data", func(t *testing.T) {
		ctrl := gomock.NewController(t)
		defer ctrl.Finish()

		roleAPI := mock.NewMockRoleAPI(ctrl)
		roleAPI.EXPECT().
			List(gomock.Any(), gomock.Any(), gomock.Any()).
			Return(
				&management.RoleList{
					List: management.List{
						Start: 0,
						Limit: 2,
						Total: 4,
					},
					Roles: []*management.Role{
						{
							ID:   auth0.String("rol_1"),
							Name: auth0.String("Role 1 - No Permissions"),
						},
						{
							ID:   auth0.String("rol_2"),
							Name: auth0.String("Role 2"),
						},
					},
				},
				nil,
			)
		roleAPI.EXPECT().Permissions(gomock.Any(), gomock.Any()).Return(
			&management.PermissionList{
				List: management.List{
					Start: 0,
					Limit: 0,
					Total: 0,
				},
				Permissions: []*management.Permission{},
			},
			nil,
		)
		roleAPI.EXPECT().Permissions(gomock.Any(), gomock.Any()).Return(
			&management.PermissionList{
				List: management.List{
					Start: 0,
					Limit: 1,
					Total: 1,
				},
				Permissions: []*management.Permission{
					{
						Name: auth0.String("Permission-1"),
					},
				},
			},
			nil,
		)
		roleAPI.EXPECT().
			List(gomock.Any(), gomock.Any(), gomock.Any()).
			Return(
				&management.RoleList{
					List: management.List{
						Start: 2,
						Limit: 4,
						Total: 4,
					},
					Roles: []*management.Role{
						{
							ID:   auth0.String("rol_3"),
							Name: auth0.String("Role 3"),
						},
						{
							ID:   auth0.String("rol_4"),
							Name: auth0.String("Role 4"),
						},
					},
				},
				nil,
			)
		roleAPI.EXPECT().Permissions(gomock.Any(), gomock.Any()).Return(
			&management.PermissionList{
				List: management.List{
					Start: 0,
					Limit: 4,
					Total: 4,
				},
				Permissions: []*management.Permission{
					{
						Name: auth0.String("Permission-1"),
					},
				},
			},
			nil,
		)
		roleAPI.EXPECT().Permissions(gomock.Any(), gomock.Any()).Return(
			&management.PermissionList{
				List: management.List{
					Start: 0,
					Limit: 4,
					Total: 4,
				},
				Permissions: []*management.Permission{
					{
						Name: auth0.String("Permission-2"),
					},
				},
			},
			nil,
		)

		fetcher := roleResourceFetcher{
			api: &auth0.API{
				Role: roleAPI,
			},
		}

		expectedData := importDataList{
			{
				ResourceName: "auth0_role.Role1-NoPermissions",
				ImportID:     "rol_1",
			},
			{
				ResourceName: "auth0_role.Role2",
				ImportID:     "rol_2",
			},
			{
				ResourceName: "auth0_role_permissions.Role2",
				ImportID:     "rol_2",
			},
			{
				ResourceName: "auth0_role.Role3",
				ImportID:     "rol_3",
			},
			{
				ResourceName: "auth0_role_permissions.Role3",
				ImportID:     "rol_3",
			},
			{
				ResourceName: "auth0_role.Role4",
				ImportID:     "rol_4",
			},
			{
				ResourceName: "auth0_role_permissions.Role4",
				ImportID:     "rol_4",
			},
		}

		data, err := fetcher.FetchData(context.Background())
		assert.NoError(t, err)
		assert.Equal(t, expectedData, data)
	})

	t.Run("it returns an error if api call fails", func(t *testing.T) {
		ctrl := gomock.NewController(t)
		defer ctrl.Finish()

		roleAPI := mock.NewMockRoleAPI(ctrl)
		roleAPI.EXPECT().
			List(gomock.Any(), gomock.Any(), gomock.Any()).
			Return(nil, fmt.Errorf("failed to list roles"))

		fetcher := roleResourceFetcher{
			api: &auth0.API{
				Role: roleAPI,
			},
		}

		_, err := fetcher.FetchData(context.Background())
		assert.EqualError(t, err, "failed to list roles")
	})
}

func TestTenantResourceFetcher_FetchData(t *testing.T) {
	t.Run("it successfully generates tenant import data", func(t *testing.T) {
		fetcher := tenantResourceFetcher{}

		data, err := fetcher.FetchData(context.Background())
		assert.NoError(t, err)
		assert.Len(t, data, 1)
		assert.Equal(t, data[0].ResourceName, "auth0_tenant.tenant")
		assert.Greater(t, len(data[0].ImportID), 0)
	})
}<|MERGE_RESOLUTION|>--- conflicted
+++ resolved
@@ -641,114 +641,6 @@
 	})
 }
 
-<<<<<<< HEAD
-func TestResourceServerResourceFetcher_FetchData(t *testing.T) {
-	t.Run("it successfully retrieves resource server data", func(t *testing.T) {
-		ctrl := gomock.NewController(t)
-		defer ctrl.Finish()
-
-		resourceServerAPI := mock.NewMockResourceServerAPI(ctrl)
-		resourceServerAPI.EXPECT().
-			List(gomock.Any(), gomock.Any(), gomock.Any()).
-			Return(
-				&management.ResourceServerList{
-					List: management.List{
-						Start: 0,
-						Limit: 2,
-						Total: 4,
-					},
-					ResourceServers: []*management.ResourceServer{
-						{
-							ID:   auth0.String("610e04b71f71b9003a7eb3df"),
-							Name: auth0.String("Auth0 Management API"),
-						},
-						{
-							ID:   auth0.String("6358fed7b77d3c391dd78a40"),
-							Name: auth0.String("Payments API"),
-						},
-					},
-				},
-				nil,
-			)
-		resourceServerAPI.EXPECT().
-			List(gomock.Any(), gomock.Any(), gomock.Any()).
-			Return(
-				&management.ResourceServerList{
-					List: management.List{
-						Start: 2,
-						Limit: 4,
-						Total: 4,
-					},
-					ResourceServers: []*management.ResourceServer{
-						{
-							ID:   auth0.String("66ef6f9c435cab03def5fa16"),
-							Name: auth0.String("Blog API"),
-						},
-						{
-							ID:   auth0.String("63bf6f9b0e025715cb91ce7c"),
-							Name: auth0.String("User API"),
-						},
-					},
-				},
-				nil,
-			)
-
-		fetcher := resourceServerResourceFetcher{
-			api: &auth0.API{
-				ResourceServer: resourceServerAPI,
-			},
-		}
-
-		expectedData := importDataList{
-			{
-				ResourceName: "auth0_resource_server.PaymentsAPI",
-				ImportID:     "6358fed7b77d3c391dd78a40",
-			},
-			{
-				ResourceName: "auth0_resource_server_scopes.PaymentsAPI",
-				ImportID:     "6358fed7b77d3c391dd78a40",
-			},
-			{
-				ResourceName: "auth0_resource_server.BlogAPI",
-				ImportID:     "66ef6f9c435cab03def5fa16",
-			},
-			{
-				ResourceName: "auth0_resource_server_scopes.BlogAPI",
-				ImportID:     "66ef6f9c435cab03def5fa16",
-			},
-			{
-				ResourceName: "auth0_resource_server.UserAPI",
-				ImportID:     "63bf6f9b0e025715cb91ce7c",
-			},
-			{
-				ResourceName: "auth0_resource_server_scopes.UserAPI",
-				ImportID:     "63bf6f9b0e025715cb91ce7c",
-			},
-		}
-
-		data, err := fetcher.FetchData(context.Background())
-		assert.NoError(t, err)
-		assert.Equal(t, expectedData, data)
-	})
-
-	t.Run("it returns an error if api call fails", func(t *testing.T) {
-		ctrl := gomock.NewController(t)
-		defer ctrl.Finish()
-
-		resourceServerAPI := mock.NewMockResourceServerAPI(ctrl)
-		resourceServerAPI.EXPECT().
-			List(gomock.Any(), gomock.Any(), gomock.Any()).
-			Return(nil, fmt.Errorf("failed to list resource servers"))
-
-		fetcher := resourceServerResourceFetcher{
-			api: &auth0.API{
-				ResourceServer: resourceServerAPI,
-			},
-		}
-
-		_, err := fetcher.FetchData(context.Background())
-		assert.EqualError(t, err, "failed to list resource servers")
-=======
 func TestPagesResourceFetcher_FetchData(t *testing.T) {
 	t.Run("it successfully generates pages import data", func(t *testing.T) {
 		fetcher := pagesResourceFetcher{}
@@ -758,7 +650,115 @@
 		assert.Len(t, data, 1)
 		assert.Equal(t, data[0].ResourceName, "auth0_pages.pages")
 		assert.Greater(t, len(data[0].ImportID), 0)
->>>>>>> 33296c4d
+	})
+}
+
+func TestResourceServerResourceFetcher_FetchData(t *testing.T) {
+	t.Run("it successfully retrieves resource server data", func(t *testing.T) {
+		ctrl := gomock.NewController(t)
+		defer ctrl.Finish()
+
+		resourceServerAPI := mock.NewMockResourceServerAPI(ctrl)
+		resourceServerAPI.EXPECT().
+			List(gomock.Any(), gomock.Any(), gomock.Any()).
+			Return(
+				&management.ResourceServerList{
+					List: management.List{
+						Start: 0,
+						Limit: 2,
+						Total: 4,
+					},
+					ResourceServers: []*management.ResourceServer{
+						{
+							ID:   auth0.String("610e04b71f71b9003a7eb3df"),
+							Name: auth0.String("Auth0 Management API"),
+						},
+						{
+							ID:   auth0.String("6358fed7b77d3c391dd78a40"),
+							Name: auth0.String("Payments API"),
+						},
+					},
+				},
+				nil,
+			)
+		resourceServerAPI.EXPECT().
+			List(gomock.Any(), gomock.Any(), gomock.Any()).
+			Return(
+				&management.ResourceServerList{
+					List: management.List{
+						Start: 2,
+						Limit: 4,
+						Total: 4,
+					},
+					ResourceServers: []*management.ResourceServer{
+						{
+							ID:   auth0.String("66ef6f9c435cab03def5fa16"),
+							Name: auth0.String("Blog API"),
+						},
+						{
+							ID:   auth0.String("63bf6f9b0e025715cb91ce7c"),
+							Name: auth0.String("User API"),
+						},
+					},
+				},
+				nil,
+			)
+
+		fetcher := resourceServerResourceFetcher{
+			api: &auth0.API{
+				ResourceServer: resourceServerAPI,
+			},
+		}
+
+		expectedData := importDataList{
+			{
+				ResourceName: "auth0_resource_server.PaymentsAPI",
+				ImportID:     "6358fed7b77d3c391dd78a40",
+			},
+			{
+				ResourceName: "auth0_resource_server_scopes.PaymentsAPI",
+				ImportID:     "6358fed7b77d3c391dd78a40",
+			},
+			{
+				ResourceName: "auth0_resource_server.BlogAPI",
+				ImportID:     "66ef6f9c435cab03def5fa16",
+			},
+			{
+				ResourceName: "auth0_resource_server_scopes.BlogAPI",
+				ImportID:     "66ef6f9c435cab03def5fa16",
+			},
+			{
+				ResourceName: "auth0_resource_server.UserAPI",
+				ImportID:     "63bf6f9b0e025715cb91ce7c",
+			},
+			{
+				ResourceName: "auth0_resource_server_scopes.UserAPI",
+				ImportID:     "63bf6f9b0e025715cb91ce7c",
+			},
+		}
+
+		data, err := fetcher.FetchData(context.Background())
+		assert.NoError(t, err)
+		assert.Equal(t, expectedData, data)
+	})
+
+	t.Run("it returns an error if api call fails", func(t *testing.T) {
+		ctrl := gomock.NewController(t)
+		defer ctrl.Finish()
+
+		resourceServerAPI := mock.NewMockResourceServerAPI(ctrl)
+		resourceServerAPI.EXPECT().
+			List(gomock.Any(), gomock.Any(), gomock.Any()).
+			Return(nil, fmt.Errorf("failed to list resource servers"))
+
+		fetcher := resourceServerResourceFetcher{
+			api: &auth0.API{
+				ResourceServer: resourceServerAPI,
+			},
+		}
+
+		_, err := fetcher.FetchData(context.Background())
+		assert.EqualError(t, err, "failed to list resource servers")
 	})
 }
 
