--- conflicted
+++ resolved
@@ -254,18 +254,6 @@
 	})
 }
 
-<<<<<<< HEAD
-func TestRoleResourceFetcher_FetchData(t *testing.T) {
-	t.Run("it successfully retrieves roles data", func(t *testing.T) {
-		ctrl := gomock.NewController(t)
-		defer ctrl.Finish()
-
-		roleAPI := mock.NewMockRoleAPI(ctrl)
-		roleAPI.EXPECT().
-			List(gomock.Any(), gomock.Any(), gomock.Any()).
-			Return(
-				&management.RoleList{
-=======
 func TestActionResourceFetcher_FetchData(t *testing.T) {
 	t.Run("it successfully retrieves actions data", func(t *testing.T) {
 		ctrl := gomock.NewController(t)
@@ -377,13 +365,112 @@
 			List(gomock.Any(), gomock.Any(), gomock.Any()).
 			Return(
 				&management.OrganizationList{
->>>>>>> 31782498
 					List: management.List{
 						Start: 0,
 						Limit: 2,
 						Total: 4,
 					},
-<<<<<<< HEAD
+					Organizations: []*management.Organization{
+						{
+							ID:   auth0.String("org_1"),
+							Name: auth0.String("Organization 1"),
+						},
+						{
+							ID:   auth0.String("org_2"),
+							Name: auth0.String("Organization 2"),
+						},
+					},
+				},
+				nil,
+			)
+		orgAPI.EXPECT().
+			List(gomock.Any(), gomock.Any(), gomock.Any()).
+			Return(
+				&management.OrganizationList{
+					List: management.List{
+						Start: 2,
+						Limit: 4,
+						Total: 4,
+					},
+					Organizations: []*management.Organization{
+						{
+							ID:   auth0.String("org_3"),
+							Name: auth0.String("Organization 3"),
+						},
+						{
+							ID:   auth0.String("org_4"),
+							Name: auth0.String("Organization 4"),
+						},
+					},
+				},
+				nil,
+			)
+
+		fetcher := organizationResourceFetcher{
+			api: &auth0.API{
+				Organization: orgAPI,
+			},
+		}
+
+		expectedData := importDataList{
+			{
+				ResourceName: "auth0_organization.Organization1",
+				ImportID:     "org_1",
+			},
+			{
+				ResourceName: "auth0_organization.Organization2",
+				ImportID:     "org_2",
+			},
+			{
+				ResourceName: "auth0_organization.Organization3",
+				ImportID:     "org_3",
+			},
+			{
+				ResourceName: "auth0_organization.Organization4",
+				ImportID:     "org_4",
+			},
+		}
+
+		data, err := fetcher.FetchData(context.Background())
+		assert.NoError(t, err)
+		assert.Equal(t, expectedData, data)
+	})
+
+	t.Run("it returns an error if api call fails", func(t *testing.T) {
+		ctrl := gomock.NewController(t)
+		defer ctrl.Finish()
+
+		orgAPI := mock.NewMockOrganizationAPI(ctrl)
+		orgAPI.EXPECT().
+			List(gomock.Any(), gomock.Any(), gomock.Any()).
+			Return(nil, fmt.Errorf("failed to list organizations"))
+
+		fetcher := organizationResourceFetcher{
+			api: &auth0.API{
+				Organization: orgAPI,
+			},
+		}
+
+		_, err := fetcher.FetchData(context.Background())
+		assert.EqualError(t, err, "failed to list organizations")
+	})
+}
+
+func TestRoleResourceFetcher_FetchData(t *testing.T) {
+	t.Run("it successfully retrieves roles data", func(t *testing.T) {
+		ctrl := gomock.NewController(t)
+		defer ctrl.Finish()
+
+		roleAPI := mock.NewMockRoleAPI(ctrl)
+		roleAPI.EXPECT().
+			List(gomock.Any(), gomock.Any(), gomock.Any()).
+			Return(
+				&management.RoleList{
+					List: management.List{
+						Start: 0,
+						Limit: 2,
+						Total: 4,
+					},
 					Roles: []*management.Role{
 						{
 							ID:   auth0.String("rol_1"),
@@ -392,38 +479,20 @@
 						{
 							ID:   auth0.String("rol_2"),
 							Name: auth0.String("Role 2"),
-=======
-					Organizations: []*management.Organization{
-						{
-							ID:   auth0.String("org_1"),
-							Name: auth0.String("Organization 1"),
-						},
-						{
-							ID:   auth0.String("org_2"),
-							Name: auth0.String("Organization 2"),
->>>>>>> 31782498
-						},
-					},
-				},
-				nil,
-			)
-<<<<<<< HEAD
+						},
+					},
+				},
+				nil,
+			)
 		roleAPI.EXPECT().
 			List(gomock.Any(), gomock.Any(), gomock.Any()).
 			Return(
 				&management.RoleList{
-=======
-		orgAPI.EXPECT().
-			List(gomock.Any(), gomock.Any(), gomock.Any()).
-			Return(
-				&management.OrganizationList{
->>>>>>> 31782498
 					List: management.List{
 						Start: 2,
 						Limit: 4,
 						Total: 4,
 					},
-<<<<<<< HEAD
 					Roles: []*management.Role{
 						{
 							ID:   auth0.String("rol_3"),
@@ -432,37 +501,20 @@
 						{
 							ID:   auth0.String("rol_4"),
 							Name: auth0.String("Role 4"),
-=======
-					Organizations: []*management.Organization{
-						{
-							ID:   auth0.String("org_3"),
-							Name: auth0.String("Organization 3"),
-						},
-						{
-							ID:   auth0.String("org_4"),
-							Name: auth0.String("Organization 4"),
->>>>>>> 31782498
-						},
-					},
-				},
-				nil,
-			)
-
-<<<<<<< HEAD
+						},
+					},
+				},
+				nil,
+			)
+
 		fetcher := roleResourceFetcher{
 			api: &auth0.API{
 				Role: roleAPI,
-=======
-		fetcher := organizationResourceFetcher{
-			api: &auth0.API{
-				Organization: orgAPI,
->>>>>>> 31782498
 			},
 		}
 
 		expectedData := importDataList{
 			{
-<<<<<<< HEAD
 				ResourceName: "auth0_role.Role1",
 				ImportID:     "rol_1",
 			},
@@ -477,22 +529,6 @@
 			{
 				ResourceName: "auth0_role.Role4",
 				ImportID:     "rol_4",
-=======
-				ResourceName: "auth0_organization.Organization1",
-				ImportID:     "org_1",
-			},
-			{
-				ResourceName: "auth0_organization.Organization2",
-				ImportID:     "org_2",
-			},
-			{
-				ResourceName: "auth0_organization.Organization3",
-				ImportID:     "org_3",
-			},
-			{
-				ResourceName: "auth0_organization.Organization4",
-				ImportID:     "org_4",
->>>>>>> 31782498
 			},
 		}
 
@@ -505,7 +541,6 @@
 		ctrl := gomock.NewController(t)
 		defer ctrl.Finish()
 
-<<<<<<< HEAD
 		roleAPI := mock.NewMockRoleAPI(ctrl)
 		roleAPI.EXPECT().
 			List(gomock.Any(), gomock.Any(), gomock.Any()).
@@ -514,33 +549,15 @@
 		fetcher := roleResourceFetcher{
 			api: &auth0.API{
 				Role: roleAPI,
-=======
-		orgAPI := mock.NewMockOrganizationAPI(ctrl)
-		orgAPI.EXPECT().
-			List(gomock.Any(), gomock.Any(), gomock.Any()).
-			Return(nil, fmt.Errorf("failed to list organizations"))
-
-		fetcher := organizationResourceFetcher{
-			api: &auth0.API{
-				Organization: orgAPI,
->>>>>>> 31782498
 			},
 		}
 
 		_, err := fetcher.FetchData(context.Background())
-<<<<<<< HEAD
 		assert.EqualError(t, err, "failed to list roles")
 	})
 }
 
-func TestTeantResourceFetcher_FetchData(t *testing.T) {
-=======
-		assert.EqualError(t, err, "failed to list organizations")
-	})
-}
-
 func TestTenantResourceFetcher_FetchData(t *testing.T) {
->>>>>>> 31782498
 	t.Run("it successfully generates tenant import data", func(t *testing.T) {
 		fetcher := tenantResourceFetcher{}
 
