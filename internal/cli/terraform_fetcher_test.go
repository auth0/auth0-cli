--- conflicted
+++ resolved
@@ -254,9 +254,6 @@
 	})
 }
 
-<<<<<<< HEAD
-func TestTenantResourceFetcher_FetchData(t *testing.T) {
-=======
 func TestActionResourceFetcher_FetchData(t *testing.T) {
 	t.Run("it successfully retrieves actions data", func(t *testing.T) {
 		ctrl := gomock.NewController(t)
@@ -459,8 +456,7 @@
 	})
 }
 
-func TestTeantResourceFetcher_FetchData(t *testing.T) {
->>>>>>> 6e922817
+func TestTenantResourceFetcher_FetchData(t *testing.T) {
 	t.Run("it successfully generates tenant import data", func(t *testing.T) {
 		fetcher := tenantResourceFetcher{}
 
