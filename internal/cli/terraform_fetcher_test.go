--- conflicted
+++ resolved
@@ -552,7 +552,6 @@
 	})
 }
 
-<<<<<<< HEAD
 func TestEmailProviderResourceFetcher_FetchData(t *testing.T) {
 	t.Run("it successfully generates email provider import data", func(t *testing.T) {
 		fetcher := emailProviderResourceFetcher{}
@@ -562,7 +561,9 @@
 		assert.Len(t, data, 1)
 		assert.Equal(t, data[0].ResourceName, "auth0_email_provider.email_provider")
 		assert.Greater(t, len(data[0].ImportID), 0)
-=======
+	})
+}
+
 func TestLogStreamResourceFetcher_FetchData(t *testing.T) {
 	t.Run("it successfully retrieves log streams data", func(t *testing.T) {
 		ctrl := gomock.NewController(t)
@@ -624,7 +625,6 @@
 
 		_, err := fetcher.FetchData(context.Background())
 		assert.EqualError(t, err, "failed to list log streams")
->>>>>>> 6ffe6e50
 	})
 }
 
