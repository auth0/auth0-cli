--- conflicted
+++ resolved
@@ -69,13 +69,10 @@
 			fetchers = append(fetchers, &customDomainResourceFetcher{api})
 		case "auth0_organization":
 			fetchers = append(fetchers, &organizationResourceFetcher{api})
-<<<<<<< HEAD
+		case "auth0_pages":
+			fetchers = append(fetchers, &pagesResourceFetcher{})
 		case "auth0_resource_server":
 			fetchers = append(fetchers, &resourceServerResourceFetcher{api})
-=======
-		case "auth0_pages":
-			fetchers = append(fetchers, &pagesResourceFetcher{})
->>>>>>> 33296c4d
 		case "auth0_role":
 			fetchers = append(fetchers, &roleResourceFetcher{api})
 		case "auth0_tenant":
