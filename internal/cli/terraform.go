--- conflicted
+++ resolved
@@ -63,13 +63,10 @@
 			fetchers = append(fetchers, &clientResourceFetcher{api})
 		case "auth0_connection":
 			fetchers = append(fetchers, &connectionResourceFetcher{api})
-<<<<<<< HEAD
+		case "auth0_organization":
+			fetchers = append(fetchers, &organizationResourceFetcher{api})
 		case "auth0_role":
 			fetchers = append(fetchers, &roleResourceFetcher{api})
-=======
-		case "auth0_organization":
-			fetchers = append(fetchers, &organizationResourceFetcher{api})
->>>>>>> 31782498
 		case "auth0_tenant":
 			fetchers = append(fetchers, &tenantResourceFetcher{})
 		default:
