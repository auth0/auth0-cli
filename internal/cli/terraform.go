--- conflicted
+++ resolved
@@ -79,13 +79,10 @@
 			fetchers = append(fetchers, &organizationResourceFetcher{api})
 		case "auth0_pages":
 			fetchers = append(fetchers, &pagesResourceFetcher{})
-<<<<<<< HEAD
+		case "auth0_prompt":
+			fetchers = append(fetchers, &promptResourceFetcher{})
 		case "auth0_resource_server":
 			fetchers = append(fetchers, &resourceServerResourceFetcher{api})
-=======
-		case "auth0_prompt":
-			fetchers = append(fetchers, &promptResourceFetcher{})
->>>>>>> fd1a8444
 		case "auth0_role":
 			fetchers = append(fetchers, &roleResourceFetcher{api})
 		case "auth0_tenant":
