package cli

import (
	"context"
	"errors"
	"fmt"
	"os"
	"os/exec"
	"path"
	"path/filepath"
	"text/template"

	"github.com/hashicorp/go-version"
	"github.com/hashicorp/hc-install/product"
	"github.com/hashicorp/hc-install/releases"
	"github.com/hashicorp/terraform-exec/tfexec"
	"github.com/spf13/cobra"

	"github.com/auth0/auth0-cli/internal/auth0"
	"github.com/auth0/auth0-cli/internal/prompt"
)

var tfFlags = terraformFlags{
	OutputDIR: Flag{
		Name:      "Output Dir",
		LongForm:  "output-dir",
		ShortForm: "o",
		Help: "Output directory for the generated Terraform config files. If not provided, the files will be " +
			"saved in the current working directory.",
	},
	Resources: Flag{
		Name:      "Resource Types",
		LongForm:  "resources",
		ShortForm: "r",
		Help: "Resource types to generate Terraform config for. If not provided, config files for all " +
			"available resources will be generated.",
	},
}

type (
	terraformFlags struct {
		OutputDIR Flag
		Resources Flag
	}

	terraformInputs struct {
		OutputDIR string
		Resources []string
	}
)

func (i *terraformInputs) parseResourceFetchers(api *auth0.API) ([]resourceDataFetcher, error) {
	fetchers := make([]resourceDataFetcher, 0)
	var err error

	for _, resource := range i.Resources {
		switch resource {
		case "auth0_action":
			fetchers = append(fetchers, &actionResourceFetcher{api})
		case "auth0_client":
			fetchers = append(fetchers, &clientResourceFetcher{api})
		case "auth0_connection":
			fetchers = append(fetchers, &connectionResourceFetcher{api})
<<<<<<< HEAD
		case "auth0_custom_domain":
			fetchers = append(fetchers, &customDomainResourceFetcher{api})
=======
		case "auth0_organization":
			fetchers = append(fetchers, &organizationResourceFetcher{api})
>>>>>>> 6e922817
		case "auth0_tenant":
			fetchers = append(fetchers, &tenantResourceFetcher{})
		default:
			err = errors.Join(err, fmt.Errorf("unsupported resource type: %s", resource))
		}
	}

	return fetchers, err
}

func terraformCmd(cli *cli) *cobra.Command {
	cmd := &cobra.Command{
		Use:     "terraform",
		Aliases: []string{"tf"},
		Short:   "Manage terraform configuration for your Auth0 Tenant",
		Long: "This command facilitates the integration of Auth0 with [Terraform](https://www.terraform.io/), an " +
			"Infrastructure as Code tool.",
	}

	cmd.SetUsageTemplate(resourceUsageTemplate())
	cmd.AddCommand(generateTerraformCmd(cli))

	return cmd
}

func generateTerraformCmd(cli *cli) *cobra.Command {
	var inputs terraformInputs

	cmd := &cobra.Command{
		Use:     "generate",
		Aliases: []string{"gen", "export"}, // Reconsider aliases and command name before releasing.
		Short:   "Generate terraform configuration for your Auth0 Tenant",
		Long: "This command is designed to streamline the process of generating Terraform configuration files for " +
			"your Auth0 resources, serving as a bridge between the two.\n\nIt automatically scans your Auth0 Tenant " +
			"and compiles a set of Terraform configuration files based on the existing resources and configurations." +
			"\n\nThe generated Terraform files are written in HashiCorp Configuration Language (HCL).",
		RunE: generateTerraformCmdRun(cli, &inputs),
	}

	cmd.Flags().BoolVar(&cli.force, "force", false, "Skip confirmation.")
	tfFlags.OutputDIR.RegisterString(cmd, &inputs.OutputDIR, "./")
	tfFlags.Resources.RegisterStringSlice(cmd, &inputs.Resources, defaultResources)

	return cmd
}

func generateTerraformCmdRun(cli *cli, inputs *terraformInputs) func(cmd *cobra.Command, args []string) error {
	return func(cmd *cobra.Command, args []string) error {
		resources, err := inputs.parseResourceFetchers(cli.api)
		if err != nil {
			return err
		}

		data, err := fetchImportData(cmd.Context(), resources...)
		if err != nil {
			return err
		}

		if !checkOutputDirectoryIsEmpty(cli, cmd, inputs.OutputDIR) {
			return nil
		}

		if err := cleanOutputDirectory(inputs.OutputDIR); err != nil {
			return err
		}

		if err := generateTerraformImportConfig(inputs.OutputDIR, data); err != nil {
			return err
		}

		if terraformProviderCredentialsAreAvailable() {
			if err := generateTerraformResourceConfig(cmd.Context(), inputs.OutputDIR); err == nil {
				cli.renderer.Infof("Terraform resource config files generated successfully in: %q", inputs.OutputDIR)
				cli.renderer.Infof(
					"Review the config and generate the terraform state by running: \n\n	cd %s && ./terraform apply",
					inputs.OutputDIR,
				)
				cli.renderer.Newline()
				cli.renderer.Infof(
					"After running the above command and generating the state, " +
						"the ./terraform binary and auth0_import.tf files can be safely removed.\n",
				)

				return nil
			}
		}

		cli.renderer.Infof("Terraform resource import files generated successfully in: %q", inputs.OutputDIR)
		cli.renderer.Infof(
			"Follow this " +
				"[quickstart](https://registry.terraform.io/providers/auth0/auth0/latest/docs/guides/quickstart) " +
				"to go through setting up an Auth0 application for the provider to authenticate against and manage " +
				"resources.",
		)
		cli.renderer.Infof(
			"After setting up the provider credentials, run: \n\n"+
				"	cd %s && terraform init && terraform plan -generate-config-out=auth0_generated.tf && terraform apply",
			inputs.OutputDIR,
		)
		cli.renderer.Newline()
		cli.renderer.Infof(
			"After running the above command and generating the state, " +
				"the auth0_import.tf file can be safely removed.\n",
		)

		return nil
	}
}

func fetchImportData(ctx context.Context, fetchers ...resourceDataFetcher) (importDataList, error) {
	var importData importDataList

	for _, fetcher := range fetchers {
		data, err := fetcher.FetchData(ctx)
		if err != nil {
			return nil, err
		}

		importData = append(importData, data...)
	}

	return deduplicateResourceNames(importData), nil
}

func generateTerraformImportConfig(outputDIR string, data importDataList) error {
	if len(data) == 0 {
		return errors.New("no import data available")
	}

	if err := createOutputDirectory(outputDIR); err != nil {
		return err
	}

	if err := createMainFile(outputDIR); err != nil {
		return err
	}

	return createImportFile(outputDIR, data)
}

func createOutputDirectory(outputDIR string) error {
	const readWritePermission = 0755

	if err := os.MkdirAll(outputDIR, readWritePermission); err != nil && !os.IsExist(err) {
		return err
	}

	return nil
}

func createMainFile(outputDIR string) error {
	filePath := path.Join(outputDIR, "auth0_main.tf")

	file, err := os.Create(filePath)
	if err != nil {
		return err
	}
	defer file.Close()

	fileContent := `terraform {
  required_version = "~> 1.5.0"
  required_providers {
    auth0 = {
      source  = "auth0/auth0"
      version = "1.0.0-beta.1"
    }
  }
}

provider "auth0" {
  debug = true
}
`

	_, err = file.WriteString(fileContent)
	return err
}

func createImportFile(outputDIR string, data importDataList) error {
	filePath := path.Join(outputDIR, "auth0_import.tf")

	file, err := os.Create(filePath)
	if err != nil {
		return err
	}
	defer file.Close()

	fileContent := `# This file is automatically generated via the Auth0 CLI.
# It can be safely removed after the successful generation
# of Terraform resource definition files.
{{range .}}
import {
  id = "{{ .ImportID }}"
  to = {{ .ResourceName }}
}
{{end}}
`

	t, err := template.New("terraform").Parse(fileContent)
	if err != nil {
		return err
	}

	return t.Execute(file, data)
}

func generateTerraformResourceConfig(ctx context.Context, outputDIR string) error {
	absoluteOutputPath, err := filepath.Abs(outputDIR)
	if err != nil {
		return err
	}

	installer := &releases.ExactVersion{
		Product:    product.Terraform,
		Version:    version.Must(version.NewVersion("1.5.0")),
		InstallDir: absoluteOutputPath,
	}

	execPath, err := installer.Install(ctx)
	if err != nil {
		return err
	}

	tf, err := tfexec.NewTerraform(absoluteOutputPath, execPath)
	if err != nil {
		return err
	}

	if err = tf.Init(context.Background()); err != nil {
		return err
	}

	// -generate-config-out flag is not supported by terraform-exec, so we do this through exec.Command.
	cmd := exec.CommandContext(ctx, execPath, "plan", "-generate-config-out=auth0_generated.tf")
	cmd.Dir = absoluteOutputPath
	return cmd.Run()
}

func terraformProviderCredentialsAreAvailable() bool {
	domain := os.Getenv("AUTH0_DOMAIN")
	clientID := os.Getenv("AUTH0_CLIENT_ID")
	clientSecret := os.Getenv("AUTH0_CLIENT_SECRET")
	apiToken := os.Getenv("AUTH0_API_TOKEN")

	return (domain != "" && clientID != "" && clientSecret != "") || (domain != "" && apiToken != "")
}

func deduplicateResourceNames(data importDataList) importDataList {
	nameMap := map[string]int{}
	deduplicatedList := importDataList{}

	for _, resource := range data {
		nameMap[resource.ResourceName]++
		if nameMap[resource.ResourceName] > 1 {
			resource.ResourceName = fmt.Sprintf("%s_%d", resource.ResourceName, nameMap[resource.ResourceName])
		}

		deduplicatedList = append(deduplicatedList, resource)
	}

	return deduplicatedList
}

func checkOutputDirectoryIsEmpty(cli *cli, cmd *cobra.Command, outputDIR string) bool {
	_, err := os.Stat(outputDIR)
	if os.IsNotExist(err) {
		return true
	}

	_, mainFileErr := os.Stat(path.Join(outputDIR, "auth0_main.tf"))
	_, importFileErr := os.Stat(path.Join(outputDIR, "auth0_import.tf"))
	_, generatedFileErr := os.Stat(path.Join(outputDIR, "auth0_generated.tf"))
	if os.IsNotExist(mainFileErr) && os.IsNotExist(importFileErr) && os.IsNotExist(generatedFileErr) {
		return true
	}

	cli.renderer.Warnf(
		"Output directory %q is not empty. "+
			"Proceeding will overwrite the auth0_main.tf, auth0_import.tf and auth0_generated.tf files.",
		outputDIR,
	)

	if !cli.force && canPrompt(cmd) {
		if confirmed := prompt.Confirm("Are you sure you want to proceed?"); !confirmed {
			return false
		}
	}

	return true
}

func cleanOutputDirectory(outputDIR string) error {
	var joinedErrors error

	if err := os.Remove(path.Join(outputDIR, "auth0_main.tf")); err != nil && !os.IsNotExist(err) {
		joinedErrors = errors.Join(err)
	}

	if err := os.Remove(path.Join(outputDIR, "auth0_import.tf")); err != nil && !os.IsNotExist(err) {
		joinedErrors = errors.Join(err)
	}

	if err := os.Remove(path.Join(outputDIR, "auth0_generated.tf")); err != nil && !os.IsNotExist(err) {
		joinedErrors = errors.Join(err)
	}

	return joinedErrors
}<|MERGE_RESOLUTION|>--- conflicted
+++ resolved
@@ -61,13 +61,10 @@
 			fetchers = append(fetchers, &clientResourceFetcher{api})
 		case "auth0_connection":
 			fetchers = append(fetchers, &connectionResourceFetcher{api})
-<<<<<<< HEAD
 		case "auth0_custom_domain":
 			fetchers = append(fetchers, &customDomainResourceFetcher{api})
-=======
 		case "auth0_organization":
 			fetchers = append(fetchers, &organizationResourceFetcher{api})
->>>>>>> 6e922817
 		case "auth0_tenant":
 			fetchers = append(fetchers, &tenantResourceFetcher{})
 		default:
