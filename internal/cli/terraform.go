package cli

import (
	"context"
	"errors"
	"fmt"
	"os"
	"os/exec"
	"path"
	"path/filepath"
	"text/template"

	"github.com/hashicorp/go-version"
	"github.com/hashicorp/hc-install/product"
	"github.com/hashicorp/hc-install/releases"
	"github.com/hashicorp/terraform-exec/tfexec"
	"github.com/spf13/cobra"

	"github.com/auth0/auth0-cli/internal/auth0"
	"github.com/auth0/auth0-cli/internal/prompt"
)

var tfFlags = terraformFlags{
	OutputDIR: Flag{
		Name:      "Output Dir",
		LongForm:  "output-dir",
		ShortForm: "o",
		Help: "Output directory for the generated Terraform config files. If not provided, the files will be " +
			"saved in the current working directory.",
	},
	Resources: Flag{
		Name:      "Resource Types",
		LongForm:  "resources",
		ShortForm: "r",
		Help: "Resource types to generate Terraform config for. If not provided, config files for all " +
			"available resources will be generated.",
	},
}

type (
	terraformFlags struct {
		OutputDIR Flag
		Resources Flag
	}

	terraformInputs struct {
		OutputDIR string
		Resources []string
	}
)

func (i *terraformInputs) parseResourceFetchers(api *auth0.API) ([]resourceDataFetcher, error) {
	fetchers := make([]resourceDataFetcher, 0)
	var err error

	for _, resource := range i.Resources {
		switch resource {
		case "auth0_action":
			fetchers = append(fetchers, &actionResourceFetcher{api})
		case "auth0_attack_protection":
			fetchers = append(fetchers, &attackProtectionResourceFetcher{})
		case "auth0_branding":
			fetchers = append(fetchers, &brandingResourceFetcher{})
		case "auth0_client":
			fetchers = append(fetchers, &clientResourceFetcher{api})
		case "auth0_client_grant":
			fetchers = append(fetchers, &clientGrantResourceFetcher{api})
		case "auth0_connection":
			fetchers = append(fetchers, &connectionResourceFetcher{api})
		case "auth0_custom_domain":
			fetchers = append(fetchers, &customDomainResourceFetcher{api})
<<<<<<< HEAD
		case "auth0_email_provider":
			fetchers = append(fetchers, &emailProviderResourceFetcher{})
=======
		case "auth0_log_stream":
			fetchers = append(fetchers, &logStreamResourceFetcher{api})
>>>>>>> 6ffe6e50
		case "auth0_organization":
			fetchers = append(fetchers, &organizationResourceFetcher{api})
		case "auth0_pages":
			fetchers = append(fetchers, &pagesResourceFetcher{})
		case "auth0_role":
			fetchers = append(fetchers, &roleResourceFetcher{api})
		case "auth0_tenant":
			fetchers = append(fetchers, &tenantResourceFetcher{})
		default:
			err = errors.Join(err, fmt.Errorf("unsupported resource type: %s", resource))
		}
	}

	return fetchers, err
}

func terraformCmd(cli *cli) *cobra.Command {
	cmd := &cobra.Command{
		Use:     "terraform",
		Aliases: []string{"tf"},
		Short:   "Manage terraform configuration for your Auth0 Tenant",
		Long: "This command facilitates the integration of Auth0 with [Terraform](https://www.terraform.io/), an " +
			"Infrastructure as Code tool.",
	}

	cmd.SetUsageTemplate(resourceUsageTemplate())
	cmd.AddCommand(generateTerraformCmd(cli))

	return cmd
}

func generateTerraformCmd(cli *cli) *cobra.Command {
	var inputs terraformInputs

	cmd := &cobra.Command{
		Use:     "generate",
		Aliases: []string{"gen", "export"}, // Reconsider aliases and command name before releasing.
		Short:   "Generate terraform configuration for your Auth0 Tenant",
		Long: "This command is designed to streamline the process of generating Terraform configuration files for " +
			"your Auth0 resources, serving as a bridge between the two.\n\nIt automatically scans your Auth0 Tenant " +
			"and compiles a set of Terraform configuration files based on the existing resources and configurations." +
			"\n\nThe generated Terraform files are written in HashiCorp Configuration Language (HCL).",
		RunE: generateTerraformCmdRun(cli, &inputs),
	}

	cmd.Flags().BoolVar(&cli.force, "force", false, "Skip confirmation.")
	tfFlags.OutputDIR.RegisterString(cmd, &inputs.OutputDIR, "./")
	tfFlags.Resources.RegisterStringSlice(cmd, &inputs.Resources, defaultResources)

	return cmd
}

func generateTerraformCmdRun(cli *cli, inputs *terraformInputs) func(cmd *cobra.Command, args []string) error {
	return func(cmd *cobra.Command, args []string) error {
		resources, err := inputs.parseResourceFetchers(cli.api)
		if err != nil {
			return err
		}

		data, err := fetchImportData(cmd.Context(), resources...)
		if err != nil {
			return err
		}

		if !checkOutputDirectoryIsEmpty(cli, cmd, inputs.OutputDIR) {
			return nil
		}

		if err := cleanOutputDirectory(inputs.OutputDIR); err != nil {
			return err
		}

		if err := generateTerraformImportConfig(inputs.OutputDIR, data); err != nil {
			return err
		}

		if terraformProviderCredentialsAreAvailable() {
			if err := generateTerraformResourceConfig(cmd.Context(), inputs.OutputDIR); err == nil {
				cli.renderer.Infof("Terraform resource config files generated successfully in: %q", inputs.OutputDIR)
				cli.renderer.Infof(
					"Review the config and generate the terraform state by running: \n\n	cd %s && ./terraform apply",
					inputs.OutputDIR,
				)
				cli.renderer.Newline()
				cli.renderer.Infof(
					"After running the above command and generating the state, " +
						"the ./terraform binary and auth0_import.tf files can be safely removed.\n",
				)

				return nil
			}
		}

		cli.renderer.Infof("Terraform resource import files generated successfully in: %q", inputs.OutputDIR)
		cli.renderer.Infof(
			"Follow this " +
				"[quickstart](https://registry.terraform.io/providers/auth0/auth0/latest/docs/guides/quickstart) " +
				"to go through setting up an Auth0 application for the provider to authenticate against and manage " +
				"resources.",
		)
		cli.renderer.Infof(
			"After setting up the provider credentials, run: \n\n"+
				"	cd %s && terraform init && terraform plan -generate-config-out=auth0_generated.tf && terraform apply",
			inputs.OutputDIR,
		)
		cli.renderer.Newline()
		cli.renderer.Infof(
			"After running the above command and generating the state, " +
				"the auth0_import.tf file can be safely removed.\n",
		)

		return nil
	}
}

func fetchImportData(ctx context.Context, fetchers ...resourceDataFetcher) (importDataList, error) {
	var importData importDataList

	for _, fetcher := range fetchers {
		data, err := fetcher.FetchData(ctx)
		if err != nil {
			return nil, err
		}

		importData = append(importData, data...)
	}

	return deduplicateResourceNames(importData), nil
}

func generateTerraformImportConfig(outputDIR string, data importDataList) error {
	if len(data) == 0 {
		return errors.New("no import data available")
	}

	if err := createOutputDirectory(outputDIR); err != nil {
		return err
	}

	if err := createMainFile(outputDIR); err != nil {
		return err
	}

	return createImportFile(outputDIR, data)
}

func createOutputDirectory(outputDIR string) error {
	const readWritePermission = 0755

	if err := os.MkdirAll(outputDIR, readWritePermission); err != nil && !os.IsExist(err) {
		return err
	}

	return nil
}

func createMainFile(outputDIR string) error {
	filePath := path.Join(outputDIR, "auth0_main.tf")

	file, err := os.Create(filePath)
	if err != nil {
		return err
	}
	defer file.Close()

	fileContent := `terraform {
  required_version = "~> 1.5.0"
  required_providers {
    auth0 = {
      source  = "auth0/auth0"
      version = "1.0.0-beta.1"
    }
  }
}

provider "auth0" {
  debug = true
}
`

	_, err = file.WriteString(fileContent)
	return err
}

func createImportFile(outputDIR string, data importDataList) error {
	filePath := path.Join(outputDIR, "auth0_import.tf")

	file, err := os.Create(filePath)
	if err != nil {
		return err
	}
	defer file.Close()

	fileContent := `# This file is automatically generated via the Auth0 CLI.
# It can be safely removed after the successful generation
# of Terraform resource definition files.
{{range .}}
import {
  id = "{{ .ImportID }}"
  to = {{ .ResourceName }}
}
{{end}}
`

	t, err := template.New("terraform").Parse(fileContent)
	if err != nil {
		return err
	}

	return t.Execute(file, data)
}

func generateTerraformResourceConfig(ctx context.Context, outputDIR string) error {
	absoluteOutputPath, err := filepath.Abs(outputDIR)
	if err != nil {
		return err
	}

	installer := &releases.ExactVersion{
		Product:    product.Terraform,
		Version:    version.Must(version.NewVersion("1.5.0")),
		InstallDir: absoluteOutputPath,
	}

	execPath, err := installer.Install(ctx)
	if err != nil {
		return err
	}

	tf, err := tfexec.NewTerraform(absoluteOutputPath, execPath)
	if err != nil {
		return err
	}

	if err = tf.Init(context.Background()); err != nil {
		return err
	}

	// -generate-config-out flag is not supported by terraform-exec, so we do this through exec.Command.
	cmd := exec.CommandContext(ctx, execPath, "plan", "-generate-config-out=auth0_generated.tf")
	cmd.Dir = absoluteOutputPath
	return cmd.Run()
}

func terraformProviderCredentialsAreAvailable() bool {
	domain := os.Getenv("AUTH0_DOMAIN")
	clientID := os.Getenv("AUTH0_CLIENT_ID")
	clientSecret := os.Getenv("AUTH0_CLIENT_SECRET")
	apiToken := os.Getenv("AUTH0_API_TOKEN")

	return (domain != "" && clientID != "" && clientSecret != "") || (domain != "" && apiToken != "")
}

func deduplicateResourceNames(data importDataList) importDataList {
	nameMap := map[string]int{}
	deduplicatedList := importDataList{}

	for _, resource := range data {
		nameMap[resource.ResourceName]++
		if nameMap[resource.ResourceName] > 1 {
			resource.ResourceName = fmt.Sprintf("%s_%d", resource.ResourceName, nameMap[resource.ResourceName])
		}

		deduplicatedList = append(deduplicatedList, resource)
	}

	return deduplicatedList
}

func checkOutputDirectoryIsEmpty(cli *cli, cmd *cobra.Command, outputDIR string) bool {
	_, err := os.Stat(outputDIR)
	if os.IsNotExist(err) {
		return true
	}

	_, mainFileErr := os.Stat(path.Join(outputDIR, "auth0_main.tf"))
	_, importFileErr := os.Stat(path.Join(outputDIR, "auth0_import.tf"))
	_, generatedFileErr := os.Stat(path.Join(outputDIR, "auth0_generated.tf"))
	if os.IsNotExist(mainFileErr) && os.IsNotExist(importFileErr) && os.IsNotExist(generatedFileErr) {
		return true
	}

	cli.renderer.Warnf(
		"Output directory %q is not empty. "+
			"Proceeding will overwrite the auth0_main.tf, auth0_import.tf and auth0_generated.tf files.",
		outputDIR,
	)

	if !cli.force && canPrompt(cmd) {
		if confirmed := prompt.Confirm("Are you sure you want to proceed?"); !confirmed {
			return false
		}
	}

	return true
}

func cleanOutputDirectory(outputDIR string) error {
	var joinedErrors error

	if err := os.Remove(path.Join(outputDIR, "auth0_main.tf")); err != nil && !os.IsNotExist(err) {
		joinedErrors = errors.Join(err)
	}

	if err := os.Remove(path.Join(outputDIR, "auth0_import.tf")); err != nil && !os.IsNotExist(err) {
		joinedErrors = errors.Join(err)
	}

	if err := os.Remove(path.Join(outputDIR, "auth0_generated.tf")); err != nil && !os.IsNotExist(err) {
		joinedErrors = errors.Join(err)
	}

	return joinedErrors
}<|MERGE_RESOLUTION|>--- conflicted
+++ resolved
@@ -69,13 +69,10 @@
 			fetchers = append(fetchers, &connectionResourceFetcher{api})
 		case "auth0_custom_domain":
 			fetchers = append(fetchers, &customDomainResourceFetcher{api})
-<<<<<<< HEAD
 		case "auth0_email_provider":
 			fetchers = append(fetchers, &emailProviderResourceFetcher{})
-=======
 		case "auth0_log_stream":
 			fetchers = append(fetchers, &logStreamResourceFetcher{api})
->>>>>>> 6ffe6e50
 		case "auth0_organization":
 			fetchers = append(fetchers, &organizationResourceFetcher{api})
 		case "auth0_pages":
