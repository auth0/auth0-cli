--- conflicted
+++ resolved
@@ -79,15 +79,12 @@
 			fetchers = append(fetchers, &organizationResourceFetcher{api})
 		case "auth0_pages":
 			fetchers = append(fetchers, &pagesResourceFetcher{})
-<<<<<<< HEAD
+		case "auth0_prompt":
+			fetchers = append(fetchers, &promptResourceFetcher{})
 		case "auth0_prompt_custom_text":
 			fetchers = append(fetchers, &promptCustomTextResourceFetcherResourceFetcher{api})
-=======
-		case "auth0_prompt":
-			fetchers = append(fetchers, &promptResourceFetcher{})
 		case "auth0_resource_server":
 			fetchers = append(fetchers, &resourceServerResourceFetcher{api})
->>>>>>> c671d2cc
 		case "auth0_role":
 			fetchers = append(fetchers, &roleResourceFetcher{api})
 		case "auth0_tenant":
