--- conflicted
+++ resolved
@@ -347,29 +347,14 @@
 				}
 			}
 
-<<<<<<< HEAD
 			return ansi.ProgressBar("Deleting Application(s)", ids, func(_ int, id string) error {
 				if id != "" {
 					if _, err := cli.api.Client.Read(cmd.Context(), id); err != nil {
-						return fmt.Errorf("Failed to delete application (%s): %w", id, err)
+						return fmt.Errorf("failed to delete application (%s): %w", id, err)
 					}
 
 					if err := cli.api.Client.Delete(cmd.Context(), id); err != nil {
-						return fmt.Errorf("Failed to delete application (%s): %w", id, err)
-=======
-			return ansi.Spinner("Deleting Application(s)", func() error {
-				var errs []error
-				for _, id := range ids {
-					if id != "" {
-						if _, err := cli.api.Client.Read(cmd.Context(), id); err != nil {
-							errs = append(errs, fmt.Errorf("failed to delete application with ID %q: %w", id, err))
-							continue
-						}
-
-						if err := cli.api.Client.Delete(cmd.Context(), id); err != nil {
-							errs = append(errs, fmt.Errorf("failed to delete application with ID %q: %w", id, err))
-						}
->>>>>>> dfc8f5ea
+						return fmt.Errorf("failed to delete application (%s): %w", id, err)
 					}
 				}
 				return nil
