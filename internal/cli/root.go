package cli

import (
	"context"
	"fmt"
	"os"
	"os/signal"
	"time"

	"github.com/auth0/auth0-cli/internal/analytics"
	"github.com/auth0/auth0-cli/internal/ansi"
	"github.com/auth0/auth0-cli/internal/buildinfo"
	"github.com/auth0/auth0-cli/internal/display"
	"github.com/auth0/auth0-cli/internal/instrumentation"
	"github.com/spf13/cobra"
)

// Execute is the primary entrypoint of the CLI app.
func Execute() {
	// cfg contains tenant related information, e.g. `travel0-dev`,
	// `travel0-prod`. some of its information can be sourced via:
	// 1. env var (e.g. AUTH0_API_KEY)
	// 2. global flag (e.g. --api-key)
	// 3. JSON file (e.g. api_key = "..." in ~/.config/auth0/config.json)
	cli := &cli{
		renderer: display.NewRenderer(),
		tracker:  analytics.NewTracker(),
		context:  cliContext(),
	}

	rootCmd := &cobra.Command{
		Use:           "auth0",
		SilenceUsage:  true,
		SilenceErrors: true,
		Short:         "Supercharge your development workflow.",
		Long:          "Supercharge your development workflow.\n" + getLogin(cli),
		Version:       buildinfo.GetVersionWithCommit(),
		PersistentPreRunE: func(cmd *cobra.Command, args []string) error {
			ansi.DisableColors = cli.noColor
			prepareInteractivity(cmd)

			// If the user is trying to login, no need to go
			// through setup.
			if cmd.Use == "login" && cmd.Parent().Use == "auth0" {
				return nil
			}

			// If the user is trying to logout, session information
			// isn't important as well.
			if cmd.Use == "logout" && cmd.Parent().Use == "auth0" {
				return nil
			}

			// Selecting tenants shouldn't really trigger a login.
			if cmd.Use == "use" && cmd.Parent().Use == "tenants" {
				return nil
			}

			// Getting the CLI completion script shouldn't trigger a login.
			if cmd.Use == "completion" && cmd.Parent().Use == "auth0" {
				return nil
			}

			// Getting help shouldn't trigger a login.
			if cmd.CalledAs() == "help" && cmd.Parent().Use == "auth0" {
				return nil
			}

<<<<<<< HEAD
			// config init shouldn't trigger a login.
			if cmd.CalledAs() == "init" && cmd.Parent().Use == "config" {
				return nil
			}
=======
			defer cli.tracker.TrackCommandRun(cmd, cli.config.InstallID)
>>>>>>> a90e55a9

			// Initialize everything once. Later callers can then
			// freely assume that config is fully primed and ready
			// to go.
			return cli.setup(cmd.Context())
		},
	}

	rootCmd.SetUsageTemplate(namespaceUsageTemplate())
	rootCmd.PersistentFlags().StringVar(&cli.tenant,
		"tenant", cli.config.DefaultTenant, "Specific tenant to use.")

	rootCmd.PersistentFlags().BoolVar(&cli.debug,
		"debug", false, "Enable debug mode.")

	rootCmd.PersistentFlags().StringVar(&cli.format,
		"format", "", "Command output format. Options: json.")

	rootCmd.PersistentFlags().BoolVar(&cli.force,
		"force", false, "Skip confirmation.")

	rootCmd.PersistentFlags().BoolVar(&cli.noInput,
		"no-input", false, "Disable interactivity.")

	rootCmd.PersistentFlags().BoolVar(&cli.noColor,
		"no-color", false, "Disable colors.")
	// order of the comamnds here matters
	// so add new commands in a place that reflect its relevance or relation with other commands:
	rootCmd.AddCommand(loginCmd(cli))
	rootCmd.AddCommand(configCmd(cli))
	rootCmd.AddCommand(tenantsCmd(cli))
	rootCmd.AddCommand(usersCmd(cli))
	rootCmd.AddCommand(appsCmd(cli))
	rootCmd.AddCommand(rulesCmd(cli))
	rootCmd.AddCommand(apisCmd(cli))
	rootCmd.AddCommand(quickstartsCmd(cli))
	rootCmd.AddCommand(testCmd(cli))
	rootCmd.AddCommand(logsCmd(cli))
	rootCmd.AddCommand(logoutCmd(cli))
	rootCmd.AddCommand(brandingCmd(cli))
	rootCmd.AddCommand(rolesCmd(cli))
	rootCmd.AddCommand(ipsCmd(cli))

	// keep completion at the bottom:
	rootCmd.AddCommand(completionCmd(cli))

	// TODO(cyx): backport this later on using latest auth0/v5.
	// rootCmd.AddCommand(actionsCmd(cli))
	// rootCmd.AddCommand(triggersCmd(cli))

	defer func() {
		if v := recover(); v != nil {
			err := fmt.Errorf("panic: %v", v)

			// If we're in development mode, we should throw the
			// panic for so we have less surprises. For
			// non-developers, we'll swallow the panics.
			if instrumentation.ReportException(err) {
				fmt.Println(panicMessage)
			} else {
				panic(v)
			}
		}
	}()

	// platform specific terminal initialization:
	// this should run for all commands,
	// for most of the architectures there's no requirements:
	ansi.InitConsole()

	if err := rootCmd.ExecuteContext(cli.context); err != nil {
		cli.renderer.Heading("error")
		cli.renderer.Errorf(err.Error())

		instrumentation.ReportException(err)
		os.Exit(1)
	}

	ctx, cancel := context.WithTimeout(cli.context, 3 * time.Second)
	// defers are executed in LIFO order
	defer cancel()
	defer cli.tracker.Wait(ctx) // No event should be tracked after this has run, or it will panic e.g. in earlier deferred functions
}

func cliContext() context.Context {
	ctx, cancel := context.WithCancel(context.Background())

	ch := make(chan os.Signal, 1)
	signal.Notify(ch, os.Interrupt)

	go func() {
		<-ch
		defer cancel()
		os.Exit(0)
	}()

	return ctx
}

const panicMessage = `
!!     Uh oh. Something went wrong.
!!     If this problem keeps happening feel free to report an issue at
!!
!!     https://github.com/auth0/auth0-cli/issues/new/choose
`<|MERGE_RESOLUTION|>--- conflicted
+++ resolved
@@ -66,14 +66,12 @@
 				return nil
 			}
 
-<<<<<<< HEAD
 			// config init shouldn't trigger a login.
 			if cmd.CalledAs() == "init" && cmd.Parent().Use == "config" {
 				return nil
 			}
-=======
+
 			defer cli.tracker.TrackCommandRun(cmd, cli.config.InstallID)
->>>>>>> a90e55a9
 
 			// Initialize everything once. Later callers can then
 			// freely assume that config is fully primed and ready
@@ -152,7 +150,7 @@
 		os.Exit(1)
 	}
 
-	ctx, cancel := context.WithTimeout(cli.context, 3 * time.Second)
+	ctx, cancel := context.WithTimeout(cli.context, 3*time.Second)
 	// defers are executed in LIFO order
 	defer cancel()
 	defer cli.tracker.Wait(ctx) // No event should be tracked after this has run, or it will panic e.g. in earlier deferred functions
