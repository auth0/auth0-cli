--- conflicted
+++ resolved
@@ -24,20 +24,7 @@
 	return survey.AskOne(prompt, response, stdErrWriter, icons)
 }
 
-<<<<<<< HEAD
-func SelectInput(name string, message string, options []string, defaultValue string) *survey.Question {
-	input := &survey.Question{
-		Name:   name,
-		Prompt: &survey.Select{Message: message, Options: options, Default: defaultValue},
-	}
-
-	return input
-}
-
-func TextInput(name string, message string, help string, value string, required bool) *survey.Question {
-=======
 func TextInputDefault(name string, message string, help string, value string, required bool) *survey.Question {
->>>>>>> 84435d65
 	input := &survey.Question{
 		Name:   name,
 		Prompt: &survey.Input{Message: message, Help: help, Default: value},
