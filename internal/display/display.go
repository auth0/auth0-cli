package display

import (
	"encoding/json"
	"fmt"
	"io"
	"os"
	"strings"
	"time"

	"github.com/auth0/auth0-cli/internal/ansi"
	"github.com/auth0/auth0-cli/internal/auth0"
	"github.com/charmbracelet/glamour"
	"github.com/olekukonko/tablewriter"
)

type OutputFormat string

const (
	OutputFormatJSON OutputFormat = "json"
)

type Renderer struct {
	Tenant string

	// MessageWriter receives the renderer messages (typically os.Stderr)
	MessageWriter io.Writer

	// ResultWriter writes the final result of the commands (typically os.Stdout which can be piped to other commands)
	ResultWriter io.Writer

	// Format indicates how the results are rendered. Default (empty) will write as table
	Format OutputFormat
}

func NewRenderer() *Renderer {
	return &Renderer{
		MessageWriter: os.Stderr,
		ResultWriter:  os.Stdout,
	}
}

func (r *Renderer) Newline() {
	fmt.Fprintln(r.MessageWriter)
}

func (r *Renderer) Infof(format string, a ...interface{}) {
	fmt.Fprint(r.MessageWriter, ansi.Green(" ▸    "))
	fmt.Fprintf(r.MessageWriter, format+"\n", a...)
}

func (r *Renderer) Warnf(format string, a ...interface{}) {
	fmt.Fprint(r.MessageWriter, ansi.Yellow(" ▸    "))
	fmt.Fprintf(r.MessageWriter, format+"\n", a...)
}

func (r *Renderer) Errorf(format string, a ...interface{}) {
	fmt.Fprint(r.MessageWriter, ansi.BrightRed(" ▸    "))
	fmt.Fprintf(r.MessageWriter, format+"\n", a...)
}

func (r *Renderer) Heading(text ...string) {
	heading := fmt.Sprintf("%s %s\n", ansi.Bold(r.Tenant), strings.Join(text, " "))
	fmt.Fprintf(r.MessageWriter, "\n%s %s\n", ansi.Faint("==="), heading)
}

func (r *Renderer) EmptyState(resource string) {
	fmt.Fprintf(r.MessageWriter, "No %s available.\n\n", resource)
}

type View interface {
	AsTableHeader() []string
	AsTableRow() []string
}

func (r *Renderer) JSONResult(data interface{}) {
	b, err := json.MarshalIndent(data, "", "    ")
	if err != nil {
		r.Errorf("couldn't marshal results as JSON: %v", err)
		return
	}
	fmt.Fprint(r.ResultWriter, string(b))
}

func (r *Renderer) Results(data []View) {
	if len(data) > 0 {
		switch r.Format {
		case OutputFormatJSON:
			r.JSONResult(data)

		default:
			rows := make([][]string, 0, len(data))
			for _, d := range data {
				rows = append(rows, d.AsTableRow())
			}
			writeTable(r.ResultWriter, data[0].AsTableHeader(), rows)
		}
	}
}

func (r *Renderer) Result(data View) {
	switch r.Format {
	case OutputFormatJSON:
		// TODO(cyx): we're type asserting on the fly to prevent too
		// many changes in other places. In the future we should
		// enforce `Object` on all `View` types.
		if v, ok := data.(interface{ Object() interface{} }); ok {
			r.JSONResult(v.Object())
		} else {
			r.JSONResult(data)
		}

	default:
		// TODO(cyx): we're type asserting on the fly to prevent too
		// many changes in other places. In the future we should
		// enforce `KeyValues` on all `View` types.
		if v, ok := data.(interface{ KeyValues() [][]string }); ok {
			var kvs [][]string
			for _, pair := range v.KeyValues() {
				k := pair[0]
				v := pair[1]
				kvs = append(kvs, []string{k, v})
			}
			writeTable(r.ResultWriter, nil, kvs)
		}
	}
}

func (r *Renderer) Stream(data []View, ch <-chan View) {
	w := r.ResultWriter

	displayRow := func(row []string) {
		fmtStr := strings.Repeat("%s    ", len(row))
		fprintfStr(w, fmtStr, row...)
		fmt.Fprintln(w)
	}

	displayView := func(v View) {
		row := v.AsTableRow()
		displayRow(row)

		if extras := extractExtras(v); extras != nil {
			fmt.Fprintln(w)
			displayRow(extras)
			fmt.Fprintln(w)
		}
	}

	for _, v := range data {
		displayView(v)
	}

	if ch == nil {
		return
	}

	for v := range ch {
		displayView(v)
	}
}

func (r *Renderer) Markdown(document string) {
	g, _ := glamour.NewTermRenderer(glamour.WithAutoStyle())
	output, err := g.Render(document)

	if err != nil {
		r.Errorf("couldn't render Markdown: %v", err)
		return
	}

	fmt.Fprint(r.MessageWriter, output)
}

func fprintfStr(w io.Writer, fmtStr string, argsStr ...string) {
	var args []interface{}
	for _, a := range argsStr {
		args = append(args, a)
	}

	fmt.Fprintf(w, fmtStr, args...)
}

func writeTable(w io.Writer, header []string, data [][]string) {
	table := tablewriter.NewWriter(w)
	table.SetHeader(header)

	table.SetAutoWrapText(false)
	table.SetAutoFormatHeaders(true)
	table.SetHeaderAlignment(tablewriter.ALIGN_LEFT)
	table.SetAlignment(tablewriter.ALIGN_LEFT)
	table.SetCenterSeparator("")
	table.SetColumnSeparator("")
	table.SetRowSeparator("")
	table.SetHeaderLine(false)
	table.SetBorder(false)

	for _, v := range data {
		table.Append(v)
	}
	table.Render()
}

func timeAgo(ts time.Time) string {
	const (
		day   = time.Hour * 24
		month = day * 30
	)

	v := time.Since(ts)
	switch {
	case v < time.Minute:
		return fmt.Sprintf("%d seconds ago", v/time.Second)

	case v < 2*time.Minute:
		return "a minute ago"

	case v < time.Hour:
		return fmt.Sprintf("%d minutes ago", v/time.Minute)

	case v < 2*time.Hour:
		return "an hour ago"

	case v < day:
		return fmt.Sprintf("%d hours ago", v/time.Hour)

	case v < 2*day:
		return "a day ago"

	case v < month:
		return fmt.Sprintf("%d days ago", v/day)

	default:
		return ts.Format("Jan 02 2006")
	}
}

func extractExtras(v View) []string {
	if e, ok := v.(interface{ Extras() []string }); ok {
		return e.Extras()
	}

	return nil
}

func truncate(str string, maxLen int) string {
	str = strings.Trim(str, " ")

	if len(str) < maxLen {
		missing := maxLen - len([]rune(str))

		return str + strings.Repeat(" ", missing)
	}

	return str[:maxLen-3] + "..."
}

func indent(text, indent string) string {
	if text[len(text)-1:] == "\n" {
		result := ""
		for _, j := range strings.Split(text[:len(text)-1], "\n") {
			result += indent + j + "\n"
		}
		return result
	}
	result := ""
	for _, j := range strings.Split(strings.TrimRight(text, "\n"), "\n") {
		result += indent + j + "\n"
	}
	return result[:len(result)-1]
}

<<<<<<< HEAD
func isOutputPiped() bool {
	fi, err := os.Stdout.Stat()
	if err != nil {
		panic(auth0.Error(err, "failed to get the FileInfo struct of stdout"))
	}

	if (fi.Mode() & os.ModeCharDevice) == 0 {
		return true
	}

	return false
=======
func boolean(v bool) string {
	if v {
		return ansi.Green("✓")
	}
	return ansi.Red("✗")
>>>>>>> ea68099d
}<|MERGE_RESOLUTION|>--- conflicted
+++ resolved
@@ -269,7 +269,13 @@
 	return result[:len(result)-1]
 }
 
-<<<<<<< HEAD
+func boolean(v bool) string {
+	if v {
+		return ansi.Green("✓")
+	}
+	return ansi.Red("✗")
+}
+
 func isOutputPiped() bool {
 	fi, err := os.Stdout.Stat()
 	if err != nil {
@@ -281,11 +287,4 @@
 	}
 
 	return false
-=======
-func boolean(v bool) string {
-	if v {
-		return ansi.Green("✓")
-	}
-	return ansi.Red("✗")
->>>>>>> ea68099d
 }