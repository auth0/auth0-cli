package display

import (
	"strings"

	"github.com/auth0/auth0-cli/internal/ansi"
	"gopkg.in/auth0.v5"
	"gopkg.in/auth0.v5/management"
)

type actionView struct {
	ID        string
	Name      string
	CreatedAt string
	Type      string
}

func (v *actionView) AsTableHeader() []string {
	return []string{"ID", "Name", "Type", "Created At"}
}

func (v *actionView) AsTableRow() []string {
	return []string{v.ID, v.Name, v.Type, v.CreatedAt}
}

type resultView struct {
	// {"logs":"Test danny from post login\n","stats":{"action_duration_ms":6,"boot_duration_ms":35,"network_duration_ms":4}}
	Logs            string
	ActionDuration  string
	BootDuration    string
	NetworkDuration string
}

func (v *resultView) AsTableHeader() []string {
	return []string{"Logs", "Action Duration", "Boot Duration", "Network Duration"}
}

func (v *resultView) AsTableRow() []string {
	return []string{v.Logs, v.ActionDuration, v.BootDuration, v.NetworkDuration}
}

func (r *Renderer) ActionList(actions []*management.Action) {
	r.Heading(ansi.Bold(r.Tenant), "actions\n")

	var res []View
	for _, a := range actions {
		var triggers = make([]string, 0, len(*a.SupportedTriggers))
		for _, t := range *a.SupportedTriggers {
			triggers = append(triggers, string(*t.ID))
		}

		res = append(res, &actionView{
			ID:        auth0.StringValue(a.ID),
			Name:      auth0.StringValue(a.Name),
			CreatedAt: timeAgo(auth0.TimeValue(a.CreatedAt)),
			Type:      strings.Join(triggers, ", "),
			// Runtime: auth0.StringValue(a.Runtime),
		})

	}

	r.Results(res)
}

<<<<<<< HEAD
func (r *Renderer) ActionTest(payload management.Object) {
	r.Heading(ansi.Bold(r.Tenant), "Actions test result\n")
	r.JSONResult(payload)
=======
func (r *Renderer) ActionCreate(action *management.Action) {
	r.Heading(ansi.Bold(r.Tenant), "action created\n")

	var triggers = make([]string, 0, len(*action.SupportedTriggers))
	for _, t := range *action.SupportedTriggers {
		triggers = append(triggers, string(*t.ID))
	}

	v := &actionView{
		ID:        auth0.StringValue(action.ID),
		Name:      auth0.StringValue(action.Name),
		CreatedAt: timeAgo(auth0.TimeValue(action.CreatedAt)),
		Type:      strings.Join(triggers, ", "),
	}

	r.Results([]View{v})
>>>>>>> 34799938
}<|MERGE_RESOLUTION|>--- conflicted
+++ resolved
@@ -62,11 +62,11 @@
 	r.Results(res)
 }
 
-<<<<<<< HEAD
 func (r *Renderer) ActionTest(payload management.Object) {
 	r.Heading(ansi.Bold(r.Tenant), "Actions test result\n")
 	r.JSONResult(payload)
-=======
+}
+
 func (r *Renderer) ActionCreate(action *management.Action) {
 	r.Heading(ansi.Bold(r.Tenant), "action created\n")
 
@@ -83,5 +83,4 @@
 	}
 
 	r.Results([]View{v})
->>>>>>> 34799938
 }