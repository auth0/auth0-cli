package ansi

import (
	"os"

	"github.com/logrusorgru/aurora"
	"github.com/tidwall/pretty"

	"github.com/auth0/auth0-cli/internal/iostream"
)

// ForceColors forces the use of colors and other ANSI sequences.
var ForceColors = false

// DisableColors disables all colors and other ANSI sequences.
var DisableColors = false

// EnvironmentOverrideColors overs coloring based on `CLICOLOR` and
// `CLICOLOR_FORCE`. Cf. https://bixense.com/clicolors/
var EnvironmentOverrideColors = true

// Initialize the aurora.Aurora instance. This value needs to be
// set to prevent any runtime errors. Re-initialization of this
// value is done later in the application lifecycle, once the
// color configuration (ex:`--no-color`) is known.
var color = Color()

// Bold returns bolded text if the writer supports colors.
func Bold(text string) string {
	return color.Sprintf(color.Bold(text))
}

// Color returns an aurora.Aurora instance with colors enabled or disabled
// depending on whether the writer supports colors.
func Color() aurora.Aurora {
	return aurora.NewAurora(shouldUseColors())
}

// Initialize re-instantiates the Aurora instance
// This initialization step is necessary because the parsing of the
// --no-color flag is done fairly late in the application cycle.
func Initialize(shouldDisableColors bool) {
	DisableColors = shouldDisableColors
	color = Color()
}

// ColorizeJSON returns a colorized version of the input JSON, if the writer
// supports colors.
func ColorizeJSON(json string) string {
	if !shouldUseColors() {
		return json
	}

	style := (*pretty.Style)(nil)

	return string(pretty.Color([]byte(json), style))
}

// Faint returns slightly offset color text if the writer supports it.
func Faint(text string) string {
	return color.Sprintf(color.Faint(text))
}

// Italic returns italicized text if the writer supports it.
func Italic(text string) string {
	return color.Sprintf(color.Italic(text))
}

<<<<<<< HEAD
// URL formats URL links if the writer supports it
=======
// URL formats URL links if the writer supports it.
>>>>>>> 567e3aeb
func URL(text string) string {
	return color.Sprintf(color.Underline(text))
}

// Red returns text colored red.
func Red(text string) string {
	return color.Sprintf(color.Red(text))
}

// BrightRed returns text colored bright red.
func BrightRed(text string) string {
	return color.Sprintf(color.BrightRed(text))
}

// Green returns text colored green.
func Green(text string) string {
	return color.Sprintf(color.Green(text))
}

// Yellow returns text colored yellow.
func Yellow(text string) string {
	return color.Sprintf(color.Yellow(text))
}

// BrightYellow returns text colored bright yellow.
func BrightYellow(text string) string {
	return color.Sprintf(color.BrightYellow(text))
}

// Blue returns text colored blue.
func Blue(text string) string {
	return color.Sprintf(color.Blue(text))
}

// Magenta returns text colored magenta.
func Magenta(text string) string {
	return color.Sprintf(color.Magenta(text))
}

// Cyan returns text colored cyan.
func Cyan(text string) string {
	return color.Sprintf(color.BrightCyan(text))
}

func shouldUseColors() bool {
	useColors := ForceColors || iostream.IsOutputTerminal()

	if EnvironmentOverrideColors {
		force, ok := os.LookupEnv("CLICOLOR_FORCE")

		switch {
		case ok && force != "0":
			useColors = true
		case ok && force == "0":
			useColors = false
		case os.Getenv("CLICOLOR") == "0":
			useColors = false
		}
	}

	return useColors && !DisableColors
}<|MERGE_RESOLUTION|>--- conflicted
+++ resolved
@@ -66,11 +66,7 @@
 	return color.Sprintf(color.Italic(text))
 }
 
-<<<<<<< HEAD
-// URL formats URL links if the writer supports it
-=======
 // URL formats URL links if the writer supports it.
->>>>>>> 567e3aeb
 func URL(text string) string {
 	return color.Sprintf(color.Underline(text))
 }
