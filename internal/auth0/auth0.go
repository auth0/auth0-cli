package auth0

import (
	"github.com/auth0/go-auth0"
	"github.com/auth0/go-auth0/management"
)

// API mimics `management.Management`s general interface, except it refers to
// the interfaces instead of the concrete structs.
type API struct {
<<<<<<< HEAD
	Action         ActionAPI
	Anomaly        AnomalyAPI
	Branding       BrandingAPI
	Client         ClientAPI
	Connection     ConnectionAPI
	CustomDomain   CustomDomainAPI
	EmailTemplate  EmailTemplateAPI
	Log            LogAPI
	LogStream      LogStreamAPI
	Organization   OrganizationAPI
	Prompt         PromptAPI
	ResourceServer ResourceServerAPI
	Role           RoleAPI
	Rule           RuleAPI
	Tenant         TenantAPI
	User           UserAPI
	Jobs           JobsAPI
=======
	Action           ActionAPI
	Anomaly          AnomalyAPI
	AttackProtection AttackProtectionAPI
	Branding         BrandingAPI
	Client           ClientAPI
	Connection       ConnectionAPI
	CustomDomain     CustomDomainAPI
	EmailTemplate    EmailTemplateAPI
	Log              LogAPI
	LogStream        LogStreamAPI
	Organization     OrganizationAPI
	Prompt           PromptAPI
	ResourceServer   ResourceServerAPI
	Role             RoleAPI
	Rule             RuleAPI
	Tenant           TenantAPI
	User             UserAPI
	Jobs             JobsAPI
>>>>>>> f9bcaf1b
}

func NewAPI(m *management.Management) *API {
	return &API{
<<<<<<< HEAD
		Action:         m.Action,
		Anomaly:        m.Anomaly,
		Branding:       m.Branding,
		Client:         m.Client,
		Connection:     m.Connection,
		CustomDomain:   m.CustomDomain,
		EmailTemplate:  m.EmailTemplate,
		Log:            m.Log,
		LogStream:      m.LogStream,
		Organization:   m.Organization,
		Prompt:         m.Prompt,
		ResourceServer: m.ResourceServer,
		Role:           m.Role,
		Rule:           m.Rule,
		Tenant:         m.Tenant,
		User:           m.User,
		Jobs:           m.Job,
=======
		Action:           m.Action,
		Anomaly:          m.Anomaly,
		AttackProtection: m.AttackProtection,
		Branding:         m.Branding,
		Client:           m.Client,
		Connection:       m.Connection,
		CustomDomain:     m.CustomDomain,
		EmailTemplate:    m.EmailTemplate,
		Log:              m.Log,
		LogStream:        m.LogStream,
		Organization:     m.Organization,
		Prompt:           m.Prompt,
		ResourceServer:   m.ResourceServer,
		Role:             m.Role,
		Rule:             m.Rule,
		Tenant:           m.Tenant,
		User:             m.User,
		Jobs:             m.Job,
>>>>>>> f9bcaf1b
	}
}

// Alias all the helper methods so we can keep just typing `auth0.Bool` and the
// compiler can autocomplete our internal package.
var (
	Bool         = auth0.Bool
	BoolValue    = auth0.BoolValue
	String       = auth0.String
	StringValue  = auth0.StringValue
	Int          = auth0.Int
	IntValue     = auth0.IntValue
	Float64      = auth0.Float64
	Float64Value = auth0.Float64Value
	Time         = auth0.Time
	TimeValue    = auth0.TimeValue
)<|MERGE_RESOLUTION|>--- conflicted
+++ resolved
@@ -8,25 +8,6 @@
 // API mimics `management.Management`s general interface, except it refers to
 // the interfaces instead of the concrete structs.
 type API struct {
-<<<<<<< HEAD
-	Action         ActionAPI
-	Anomaly        AnomalyAPI
-	Branding       BrandingAPI
-	Client         ClientAPI
-	Connection     ConnectionAPI
-	CustomDomain   CustomDomainAPI
-	EmailTemplate  EmailTemplateAPI
-	Log            LogAPI
-	LogStream      LogStreamAPI
-	Organization   OrganizationAPI
-	Prompt         PromptAPI
-	ResourceServer ResourceServerAPI
-	Role           RoleAPI
-	Rule           RuleAPI
-	Tenant         TenantAPI
-	User           UserAPI
-	Jobs           JobsAPI
-=======
 	Action           ActionAPI
 	Anomaly          AnomalyAPI
 	AttackProtection AttackProtectionAPI
@@ -45,30 +26,10 @@
 	Tenant           TenantAPI
 	User             UserAPI
 	Jobs             JobsAPI
->>>>>>> f9bcaf1b
 }
 
 func NewAPI(m *management.Management) *API {
 	return &API{
-<<<<<<< HEAD
-		Action:         m.Action,
-		Anomaly:        m.Anomaly,
-		Branding:       m.Branding,
-		Client:         m.Client,
-		Connection:     m.Connection,
-		CustomDomain:   m.CustomDomain,
-		EmailTemplate:  m.EmailTemplate,
-		Log:            m.Log,
-		LogStream:      m.LogStream,
-		Organization:   m.Organization,
-		Prompt:         m.Prompt,
-		ResourceServer: m.ResourceServer,
-		Role:           m.Role,
-		Rule:           m.Rule,
-		Tenant:         m.Tenant,
-		User:           m.User,
-		Jobs:           m.Job,
-=======
 		Action:           m.Action,
 		Anomaly:          m.Anomaly,
 		AttackProtection: m.AttackProtection,
@@ -87,7 +48,6 @@
 		Tenant:           m.Tenant,
 		User:             m.User,
 		Jobs:             m.Job,
->>>>>>> f9bcaf1b
 	}
 }
 
