# Documentation at http://goreleaser.com
builds:
<<<<<<< HEAD
  - main: ./cmd/auth0
    env:
      - CGO_ENABLED=0
    goarch:
      - amd64
    goos:
      - darwin
      - linux
      - windows
    binary: auth0
=======
- main: ./cmd/auth0
  env:
  - CGO_ENABLED=0
  goarch:
  - amd64
  goos:
  - darwin
  - linux
  - windows
  binary: auth0
  ldflags:
      - -X github.com/auth0/auth0-cli/internal/buildinfo.Version={{.Version}}
      - -X github.com/auth0/auth0-cli/internal/buildinfo.Revision={{.Commit}}
      - -X github.com/auth0/auth0-cli/internal/buildinfo.BuildUser=goreleaser'
      - -X github.com/auth0/auth0-cli/internal/buildinfo.BuildDate={{.Date}}'
>>>>>>> 30eb2844
archives:
  - replacements:
      darwin: Darwin
      linux: Linux
      windows: Windows
      386: i386
      amd64: x86_64
    files:
      - none*
checksum:
  name_template: "checksums.txt"
snapshot:
  name_template: "{{ .Tag }}-SNAPSHOT-{{.ShortCommit}}"
changelog:
  sort: asc
  filters:
    exclude:
      - "^docs:"
      - "^test:"
brews:
  -
    name: auth0
    tap:
      owner: auth0
      name: homebrew-auth0-cli
    commit_author:
      name: auth0
      email: support@auth0.com
    homepage: https://cli.auth0.com
    description: Auth0 CLI
    install: |
        bin.install "auth0"

        (bash_completion/"auth0").write `#{bin}/auth0 completion bash`
        (fish_completion/"auth0.fish").write `#{bin}/auth0 completion fish`
        (zsh_completion/"_auth0").write `#{bin}/auth0 completion zsh`
    caveats: "Thanks for installing Auth0 CLI"<|MERGE_RESOLUTION|>--- conflicted
+++ resolved
@@ -1,17 +1,5 @@
 # Documentation at http://goreleaser.com
 builds:
-<<<<<<< HEAD
-  - main: ./cmd/auth0
-    env:
-      - CGO_ENABLED=0
-    goarch:
-      - amd64
-    goos:
-      - darwin
-      - linux
-      - windows
-    binary: auth0
-=======
 - main: ./cmd/auth0
   env:
   - CGO_ENABLED=0
@@ -27,7 +15,6 @@
       - -X github.com/auth0/auth0-cli/internal/buildinfo.Revision={{.Commit}}
       - -X github.com/auth0/auth0-cli/internal/buildinfo.BuildUser=goreleaser'
       - -X github.com/auth0/auth0-cli/internal/buildinfo.BuildDate={{.Date}}'
->>>>>>> 30eb2844
 archives:
   - replacements:
       darwin: Darwin
