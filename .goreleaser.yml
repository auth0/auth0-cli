# Documentation at http://goreleaser.com
builds:
  - main: ./cmd/auth0
    env:
      - CGO_ENABLED=0
    goarch:
      - amd64
      - arm64
    goos:
      - darwin
      - linux
      - windows
    binary: auth0
    ldflags:
      - -X 'github.com/auth0/auth0-cli/internal/buildinfo.Version={{.Version}}'
      - -X 'github.com/auth0/auth0-cli/internal/buildinfo.Revision={{.Commit}}'
      - -X 'github.com/auth0/auth0-cli/internal/buildinfo.BuildUser=goreleaser'
      - -X 'github.com/auth0/auth0-cli/internal/buildinfo.BuildDate={{.Date}}'
      - -X 'github.com/auth0/auth0-cli/internal/instrumentation.SentryDSN={{.Env.SENTRY_DSN}}'
archives:
<<<<<<< HEAD
  - name_template: '{{ .ProjectName }}_{{ .Version }}_{{ .Os }}_{{ if eq .Arch "arm64" }}arm64{{ else }}x86_64{{ end }}'
=======
  - name_template: '{{ .ProjectName }}_{{ .Version }}_{{ title .Os }}_{{ if eq .Arch "arm64" }}arm64{{ else }}x86_64{{ end }}'
>>>>>>> 7dbf8ea7
    files:
      - none*
    format_overrides:
      - goos: windows
        format: zip
checksum:
  name_template: "checksums.txt"
snapshot:
  name_template: "{{ .Tag }}-SNAPSHOT-{{.ShortCommit}}"
changelog:
  skip: true
brews:
  - name: auth0
    repository:
      owner: auth0
      name: homebrew-auth0-cli
    commit_author:
      name: auth0
      email: support@auth0.com
    homepage: https://auth0.github.io/auth0-cli
    description: Build, manage and test your Auth0 integrations from the command line
    license: MIT
    skip_upload: auto
    install: |
      bin.install "auth0"

      (bash_completion/"auth0").write `#{bin}/auth0 completion bash`
      (fish_completion/"auth0.fish").write `#{bin}/auth0 completion fish`
      (zsh_completion/"_auth0").write `#{bin}/auth0 completion zsh`
    caveats: "Thanks for installing the Auth0 CLI"
scoops:
  - name: auth0
    repository:
      owner: auth0
      name: scoop-auth0-cli
    commit_author:
      name: auth0
      email: support@auth0.com
    commit_msg_template: "Scoop manifest update for {{ .ProjectName }} version {{ .Tag }}"
    homepage: https://auth0.github.io/auth0-cli
    description: Build, manage and test your Auth0 integrations from the command line
    license: MIT
    skip_upload: auto
    post_install: ["Write-Host 'Thanks for installing the Auth0 CLI'"]<|MERGE_RESOLUTION|>--- conflicted
+++ resolved
@@ -18,11 +18,7 @@
       - -X 'github.com/auth0/auth0-cli/internal/buildinfo.BuildDate={{.Date}}'
       - -X 'github.com/auth0/auth0-cli/internal/instrumentation.SentryDSN={{.Env.SENTRY_DSN}}'
 archives:
-<<<<<<< HEAD
-  - name_template: '{{ .ProjectName }}_{{ .Version }}_{{ .Os }}_{{ if eq .Arch "arm64" }}arm64{{ else }}x86_64{{ end }}'
-=======
   - name_template: '{{ .ProjectName }}_{{ .Version }}_{{ title .Os }}_{{ if eq .Arch "arm64" }}arm64{{ else }}x86_64{{ end }}'
->>>>>>> 7dbf8ea7
     files:
       - none*
     format_overrides:
